/**
 * @file test_data_initialization.c
 * @author Mislav Novakovic <mislav.novakovic@sartura.hr>
 * @brief Cmocka data test initialization.
 *
 * Copyright (c) 2015 Sartura d.o.o.
 *
 * This source code is licensed under BSD 3-Clause License (the "License").
 * You may not use this file except in compliance with the License.
 * You may obtain a copy of the License at
 *
 *     https://opensource.org/licenses/BSD-3-Clause
 */

#include <stdarg.h>
#include <stddef.h>
#include <setjmp.h>
#include <cmocka.h>
#include <stdio.h>
#include <stdlib.h>
#include <sys/types.h>
#include <sys/stat.h>
#include <fcntl.h>
#include <sys/mman.h>
#include <unistd.h>
#include <string.h>

#include "../config.h"
#include "../../src/libyang.h"

#define TMP_TEMPLATE "/tmp/libyang-XXXXXX"

struct ly_ctx *ctx = NULL;
struct lyd_node *root = NULL;

const char *lys_module_a = \
"<?xml version=\"1.0\" encoding=\"UTF-8\"?>           \
<module name=\"a\"                                    \
        xmlns=\"urn:ietf:params:xml:ns:yang:yin:1\"   \
        xmlns:a=\"urn:a\">                            \
  <namespace uri=\"urn:a\"/>                          \
  <prefix value=\"a_mod\"/>                           \
  <revision date=\"2015-01-01\">                      \
    <description>                                     \
      <text>version 1</text>                          \
    </description>                                    \
    <reference>                                       \
      <text>RFC XXXX</text>                           \
    </reference>                                      \
  </revision>                                         \
  <include module=\"asub\"/>                          \
  <include module=\"atop\"/>                          \
  <feature name=\"foo\"/>                             \
  <grouping name=\"gg\">                              \
    <leaf name=\"bar-gggg\">                          \
      <type name=\"string\"/>                         \
    </leaf>                                           \
  </grouping>                                         \
  <container name=\"x\">                              \
    <leaf name=\"bar-leaf\">                          \
      <if-feature name=\"bar\"/>                      \
      <type name=\"string\"/>                         \
    </leaf>                                           \
    <uses name=\"gg\">                                \
      <if-feature name=\"bar\"/>                      \
    </uses>                                           \
    <leaf name=\"baz\">                               \
      <if-feature name=\"foo\"/>                      \
      <type name=\"string\"/>                         \
    </leaf>                                           \
    <leaf name=\"bubba\">                             \
      <type name=\"string\"/>                         \
    </leaf>                                           \
  </container>                                        \
  <augment target-node=\"/x\">                        \
    <if-feature name=\"bar\"/>                        \
    <container name=\"bar-y\"/>                       \
  </augment>                                          \
  <rpc name=\"bar-rpc\">                              \
    <if-feature name=\"bar\"/>                        \
  </rpc>                                              \
  <rpc name=\"foo-rpc\">                              \
    <if-feature name=\"foo\"/>                        \
  </rpc>                                              \
</module>                                             \
";

char lys_module_b[] =
"module b {\
    namespace \"urn:b\";\
    prefix b_mod;\
    include bsub;\
    include btop;\
    feature foo;\
    grouping gg {\
        leaf bar-gggg {\
            type string;\
        }\
    }\
    container x {\
        leaf bar-leaf {\
            if-feature \"bar\";\
            type string;\
        }\
        uses gg {\
            if-feature \"bar\";\
        }\
        leaf baz {\
            if-feature \"foo\";\
            type string;\
        }\
        leaf bubba {\
            type string;\
        }\
    }\
    augment \"/x\" {\
        if-feature \"bar\";\
        container bar-y;\
    }\
    rpc bar-rpc {\
        if-feature \"bar\";\
    }\
    rpc foo-rpc {\
        if-feature \"foo\";\
    }\
}";

const char *lys_module_a_with_typo = \
"<?xml version=\"1.0\" encoding=\"UTF-8\"?>           \
<module_typo name=\"a\"                                    \
        xmlns=\"urn:ietf:params:xml:ns:yang:yin:1\"   \
        xmlns:a=\"urn:a\">                            \
  <namespace uri=\"urn:a\"/>                          \
  <prefix value=\"a_mod\"/>                           \
  <include module=\"asub\"/>                          \
  <include module=\"atop\"/>                          \
  <feature name=\"foo\"/>                             \
  <grouping name=\"gg\">                              \
    <leaf name=\"bar-gggg\">                          \
      <type name=\"string\"/>                         \
    </leaf>                                           \
  </grouping>                                         \
  <container name=\"x\">                              \
    <leaf name=\"bar-leaf\">                          \
      <if-feature name=\"bar\"/>                      \
      <type name=\"string\"/>                         \
    </leaf>                                           \
    <uses name=\"gg\">                                \
      <if-feature name=\"bar\"/>                      \
    </uses>                                           \
    <leaf name=\"baz\">                               \
      <if-feature name=\"foo\"/>                      \
      <type name=\"string\"/>                         \
    </leaf>                                           \
    <leaf name=\"bubba\">                             \
      <type name=\"string\"/>                         \
    </leaf>                                           \
  </container>                                        \
  <augment target-node=\"/x\">                        \
    <if-feature name=\"bar\"/>                        \
    <container name=\"bar-y\"/>                       \
  </augment>                                          \
  <rpc name=\"bar-rpc\">                              \
    <if-feature name=\"bar\"/>                        \
  </rpc>                                              \
  <rpc name=\"foo-rpc\">                              \
    <if-feature name=\"foo\"/>                        \
  </rpc>                                              \
</module>                                             \
";

char *result_tree = "\
module: a\n\
   +--rw top\n\
   |  +--rw bar-sub2\n\
   +--rw x\n\
      +--rw bubba?      string\n";

char *result_yang = "\
module a {\n\
  namespace \"urn:a\";\n\
  prefix a_mod;\n\
\n\
<<<<<<< HEAD
  include \"atop\";\n\
\n\
=======
>>>>>>> d6988373
  include \"asub\";\n\
  include \"atop\";\n\
\n\
  revision \"2015-01-01\" {\n\
    description\n\
      \"version 1\";\n\
    reference\n\
      \"RFC XXXX\";\n\
  }\n\
\n\
  feature foo;\n\
\n\
  grouping gg {\n\
    leaf bar-gggg {\n\
      type string;\n\
    }\n\
  }\n\
\n\
  container x {\n\
    leaf bar-leaf {\n\
      if-feature \"bar\";\n\
      type string;\n\
    }\n\n\
    uses gg {\n\
      if-feature \"bar\";\n\
    }\n\n\
    leaf baz {\n\
      if-feature \"foo\";\n\
      type string;\n\
    }\n\n\
    leaf bubba {\n\
      type string;\n\
    }\n\
  }\n\
\n\
  augment \"/x\" {\n\
    if-feature \"bar\";\n\
    container bar-y;\n\
  }\n\
\n\
  rpc bar-rpc {\n\
    if-feature \"bar\";\n\
  }\n\
\n\
  rpc foo-rpc {\n\
    if-feature \"foo\";\n\
  }\n\
}\n";

char *result_yin = "\
<?xml version=\"1.0\" encoding=\"UTF-8\"?>\n\
<module name=\"a\"\n\
        xmlns=\"urn:ietf:params:xml:ns:yang:yin:1\"\n\
        xmlns:a_mod=\"urn:a\">\n\
  <namespace uri=\"urn:a\"/>\n\
  <prefix value=\"a_mod\"/>\n\
  <include module=\"asub\"/>\n\
  <include module=\"atop\"/>\n\
  <revision date=\"2015-01-01\">\n\
    <description>\n\
      <text>version 1</text>\n\
    </description>\n\
    <reference>\n\
      <text>RFC XXXX</text>\n\
    </reference>\n\
  </revision>\n\
  <feature name=\"foo\"/>\n\
  <grouping name=\"gg\">\n\
    <leaf name=\"bar-gggg\">\n\
      <type name=\"string\"/>\n\
    </leaf>\n\
  </grouping>\n\
  <container name=\"x\">\n\
    <leaf name=\"bar-leaf\">\n\
      <if-feature name=\"bar\"/>\n\
      <type name=\"string\"/>\n\
    </leaf>\n\
    <uses name=\"gg\">\n\
      <if-feature name=\"bar\"/>\n\
    </uses>\n\
    <leaf name=\"baz\">\n\
      <if-feature name=\"foo\"/>\n\
      <type name=\"string\"/>\n\
    </leaf>\n\
    <leaf name=\"bubba\">\n\
      <type name=\"string\"/>\n\
    </leaf>\n\
  </container>\n\
  <augment target-node=\"/x\">\n\
    <if-feature name=\"bar\"/>\n\
    <container name=\"bar-y\"/>\n\
  </augment>\n\
  <rpc name=\"bar-rpc\">\n\
    <if-feature name=\"bar\"/>\n\
  </rpc>\n\
  <rpc name=\"foo-rpc\">\n\
    <if-feature name=\"foo\"/>\n\
  </rpc>\n\
</module>\n";

char *result_info ="\
Feature:   foo\n\
Module:    a\n\
Desc:      \n\
Reference: \n\
Status:    current\n\
Enabled:   no\n\
If-feats:  \n";

static int
setup_f(void **state)
{
    (void) state; /* unused */
    char *yang_folder = TESTS_DIR"/api/files";

    ctx = ly_ctx_new(yang_folder);
    if (!ctx) {
        return -1;
    }

    return 0;
}

static int
teardown_f(void **state)
{
    (void) state; /* unused */
    if (root)
        lyd_free(root);
    if (ctx)
        ly_ctx_destroy(ctx, NULL);

    return 0;
}

static void
test_lys_parse_mem(void **state)
{
    (void) state; /* unused */
    const struct lys_module *module;
    char *yang_folder = TESTS_DIR"/api/files";

    LYS_INFORMAT yang_format = LYS_IN_YIN;

    module = NULL;
    ctx = NULL;
    ctx = ly_ctx_new(yang_folder);
    module = lys_parse_mem(ctx, lys_module_a, yang_format);
    if (!module) {
        fail();
    }

    assert_string_equal("a", module->name);

    module = NULL;
    module = lys_parse_mem(ctx, lys_module_a_with_typo, yang_format);
    if (module) {
        fail();
    }

    module = NULL;
    module = lys_parse_mem(ctx, lys_module_b, LYS_IN_YANG);
    if (!module) {
        fail();
    }

    assert_string_equal("b", module->name);

    module = NULL;
    ly_ctx_destroy(ctx, NULL);
    ctx = NULL;
}

static void
test_lys_parse_fd(void **state)
{
    (void) state; /* unused */
    const struct lys_module *module;
    char *yang_folder = TESTS_DIR"/api/files";
    char *yin_file = TESTS_DIR"/api/files/a.yin";
    char *yang_file = TESTS_DIR"/api/files/b.yang";
    int fd = -1;

    ctx = ly_ctx_new(yang_folder);

    fd = open(yin_file, O_RDONLY);
    if (fd == -1) {
        fail();
    }

    module = lys_parse_fd(ctx, fd, LYS_IN_YIN);
    if (!module) {
        fail();
    }

    close(fd);
    assert_string_equal("a", module->name);

    fd = open(yang_file, O_RDONLY);
    if (fd == -1) {
        fail();
    }

    module = lys_parse_fd(ctx, fd, LYS_IN_YANG);
    if (!module) {
        fail();
    }

    close(fd);
    assert_string_equal("b", module->name);

    module = lys_parse_mem(ctx, lys_module_a, LYS_IN_YIN);
    if (module) {
        fail();
    }

    ly_ctx_destroy(ctx, NULL);
    ctx = NULL;
}

static void
test_lys_parse_path(void **state)
{
    (void) state; /* unused */
    const struct lys_module *module;
    char *yang_folder = TESTS_DIR"/api/files";
    char *yin_file = TESTS_DIR"/api/files/a.yin";
    char *yang_file = TESTS_DIR"/api/files/b.yang";
    int fd = -1;

    fd = open(yin_file, O_RDONLY);
    if (fd == -1) {
        fail();
    }
    close(fd);

    fd = open(yang_file, O_RDONLY);
    if (fd == -1) {
        fail();
    }
    close(fd);

    ctx = ly_ctx_new(yang_folder);
    module = lys_parse_path(ctx, yin_file, LYS_IN_YIN);
    if (!module) {
        fail();
    }

    assert_string_equal("a", module->name);

    module = lys_parse_path(ctx, yang_file, LYS_IN_YANG);
    if (!module) {
        fail();
    }

    assert_string_equal("b", module->name);

    ly_ctx_destroy(ctx, NULL);
    ctx = NULL;
}

static void
test_lys_features_list(void **state)
{
    (void) state; /* unused */
    const struct lys_module *module;
    const char **result;
    uint8_t st = 1;
    uint8_t *states = &st;

    module = lys_parse_mem(ctx, lys_module_a, LYS_IN_YIN);
    if (!module) {
        fail();
    }
    result = lys_features_list(module, &states);

    assert_string_equal("foo", *result);

    free(result);
    free(states);

    module = lys_parse_mem(ctx, lys_module_b, LYS_IN_YANG);
    if (!module) {
        fail();
    }
    result = lys_features_list(module, &states);

    assert_string_equal("foo", *result);

    free(result);
    free(states);
}

static void
test_lys_features_enable(void **state)
{
    (void) state; /* unused */
    LYS_INFORMAT yang_format = LYS_IN_YIN;
    const struct lys_module *module;
    int rc;

    module = lys_parse_mem(ctx, lys_module_a, yang_format);
    if (!module) {
        fail();
    }

    assert_string_equal("foo", module->features->name);
    assert_int_equal(0x0, module->features->flags);

    rc = lys_features_enable(module, "*");
    if (rc) {
        fail();
    }


    assert_int_equal(LYS_FENABLED, module->features->flags);
}

static void
test_lys_features_disable(void **state)
{
    (void) state; /* unused */
    LYS_INFORMAT yang_format = LYS_IN_YIN;
    const struct lys_module *module;
    int rc;

    module = lys_parse_mem(ctx, lys_module_a, yang_format);
    if (!module) {
        fail();
    }

    assert_string_equal("foo", module->features->name);
    assert_int_equal(0x0, module->features->flags);

    rc = lys_features_enable(module, "*");
    if (rc) {
        fail();
    }


    assert_int_equal(LYS_FENABLED, module->features->flags);

    rc = lys_features_disable(module, "*");
    if (rc) {
        fail();
    }


    assert_int_equal(0x0, module->features->flags);
}

static void
test_lys_features_state(void **state)
{
    (void) state; /* unused */
    LYS_INFORMAT yang_format = LYS_IN_YIN;
    const struct lys_module *module;
    int feature_state;
    int rc;

    module = lys_parse_mem(ctx, lys_module_a, yang_format);
    if (!module) {
        fail();
    }

    assert_string_equal("foo", module->features->name);

    feature_state = lys_features_state(module, "foo");
    assert_int_equal(0x0, feature_state);

    rc = lys_features_enable(module, "foo");
    if (rc) {
        fail();
    }


    feature_state = lys_features_state(module, "foo");
    assert_int_equal(0x1, feature_state);

    rc = lys_features_disable(module, "foo");
    if (rc) {
        fail();
    }


    feature_state = lys_features_state(module, "foo");
    assert_int_equal(0x0, feature_state);
}

static void
test_lys_is_disabled(void **state)
{
    (void) state; /* unused */
    LYS_INFORMAT yang_format = LYS_IN_YIN;
    const struct lys_module *module;
    const struct lys_node *node = NULL;
    int rc;

    module = lys_parse_mem(ctx, lys_module_a, yang_format);
    if (!module) {
        fail();
    }

    node = lys_is_disabled(module->data->child, 2);
    if (!node) {
        fail();
    }

    assert_string_equal("/a:top", node->name);

    rc = lys_features_enable(module, "bar");
    if (rc) {
        fail();
    }

    node = lys_is_disabled(module->data->child, 2);
    if (node) {
        fail();
    }
}

static void
test_lys_getnext2(const struct lys_module *module)
{
    const struct lys_node *node;
    const struct lys_node *node_parent;
    const struct lys_node *node_child;

    assert_string_equal("top", module->data->name);

    node_parent = module->data;
    node_child = module->data->child;

    assert_string_equal("bar-sub", node_child->name);

    node = lys_getnext(node_child, node_parent, module, LYS_GETNEXT_WITHINOUT);

    assert_string_equal("bar-sub2", node->name);
}

static void
test_lys_getnext(void **state)
{
    (void) state; /* unused */
    const struct lys_module *module;

    module = lys_parse_mem(ctx, lys_module_a, LYS_IN_YIN);
    if (!module) {
        fail();
    }
    test_lys_getnext2(module);

    module = lys_parse_mem(ctx, lys_module_b, LYS_IN_YANG);
    if (!module) {
        fail();
    }
    test_lys_getnext2(module);
}

static void
test_lys_parent(void **state)
{
    (void) state; /* unused */
    LYS_INFORMAT yang_format = LYS_IN_YIN;
    const struct lys_node *node;
    const struct lys_module *module;
    char *str = "node";

    module = lys_parse_mem(ctx, lys_module_a, yang_format);
    if (!module) {
        fail();
    }

    assert_string_equal("top", module->data->name);

    node = module->data;

    lys_set_private(node, str);

    assert_string_equal("node", node->priv);
}

static void
test_lys_set_private(void **state)
{
    (void) state; /* unused */
    LYS_INFORMAT yang_format = LYS_IN_YIN;
    const struct lys_node *node_parent;
    const struct lys_node *node_child;
    const struct lys_module *module;

    module = lys_parse_mem(ctx, lys_module_a, yang_format);
    if (!module) {
        fail();
    }

    assert_string_equal("top", module->data->name);

    node_parent = module->data;
    node_child = module->data->child;

    assert_string_equal("bar-sub", node_child->name);

    node_parent = lys_parent(node_child);

    assert_string_equal("top", node_parent->name);
}

static void
test_lys_print_mem_tree(void **state)
{
    (void) state; /* unused */
    const struct lys_module *module;
    LYS_INFORMAT yang_format = LYS_IN_YIN;
    char *target = "top";
    char *result = NULL;
    int rc;

    module = lys_parse_mem(ctx, lys_module_a, yang_format);
    if (!module) {
        fail();
    }

    rc = lys_print_mem(&result, module, LYS_OUT_TREE, target);
    if (rc) {
        fail();
    }

    assert_string_equal(result_tree, result);
    free(result);
}

static void
test_lys_print_mem_yang(void **state)
{
    (void) state; /* unused */
    const struct lys_module *module;
    LYS_INFORMAT yang_format = LYS_IN_YIN;
    char *target = "top";
    char *result = NULL;
    int rc;

    module = lys_parse_mem(ctx, lys_module_a, yang_format);
    if (!module) {
        fail();
    }

    rc = lys_print_mem(&result, module, LYS_OUT_YANG, target);
    if (rc) {
        fail();
    }

    assert_string_equal(result_yang, result);
    free(result);
}

static void
test_lys_print_mem_yin(void **state)
{
    (void) state; /* unused */
    const struct lys_module *module;
    LYS_INFORMAT yang_format = LYS_IN_YIN;
    char *target = "top";
    char *result = NULL;
    int rc;

    module = lys_parse_mem(ctx, lys_module_a, yang_format);
    if (!module) {
        fail();
    }

    rc = lys_print_mem(&result, module, LYS_OUT_YIN, target);
    if (rc) {
        fail();
    }

    assert_string_equal(result_yin, result);
    free(result);
}

static void
test_lys_print_mem_info(void **state)
{
    (void) state; /* unused */
    const struct lys_module *module;
    LYS_INFORMAT yang_format = LYS_IN_YIN;
    char *target = "feature/foo";
    char *result = NULL;
    int rc;

    module = lys_parse_mem(ctx, lys_module_a, yang_format);
    if (!module) {
        fail();
    }

    rc = lys_print_mem(&result, module, LYS_OUT_INFO, target);
    if (rc) {
        fail();
    }

    assert_string_equal(result_info, result);
    free(result);
}

static void
test_lys_print_fd_tree(void **state)
{
    (void) state; /* unused */
    const struct lys_module *module;
    LYS_INFORMAT yang_format = LYS_IN_YIN;
    struct stat sb;
    char *target = "top";
    char file_name[20];
    char *result;
    int rc;
    int fd = -1;

    module = lys_parse_mem(ctx, lys_module_a, yang_format);
    if (!module) {
        goto error;
    }

    memset(file_name, 0, sizeof(file_name));
    strncpy(file_name, TMP_TEMPLATE, strlen(TMP_TEMPLATE));

    fd = mkstemp(file_name);
    if (fd < 1) {
        goto error;
    }

    rc = lys_print_fd(fd, module, LYS_OUT_TREE, target);
    if (rc) {
        goto error;
    }

    if (fstat(fd, &sb) == -1 || !S_ISREG(sb.st_mode)) {
        goto error;
    }

    result = mmap(NULL, sb.st_size, PROT_READ, MAP_PRIVATE, fd, 0);

    assert_string_equal(result_tree, result);

    close(fd);
    unlink(file_name);

    return;
error:
    if (fd > 0) {
        close(fd);
        unlink(file_name);
    }
    fail();
}

static void
test_lys_print_fd_yang(void **state)
{
    (void) state; /* unused */
    const struct lys_module *module;
    LYS_INFORMAT yang_format = LYS_IN_YIN;
    struct stat sb;
    char *target = "top";
    char file_name[20];
    char *result;
    int rc;
    int fd = -1;

    module = lys_parse_mem(ctx, lys_module_a, yang_format);
    if (!module) {
        goto error;
    }

    memset(file_name, 0, sizeof(file_name));
    strncpy(file_name, TMP_TEMPLATE, strlen(TMP_TEMPLATE));

    fd = mkstemp(file_name);
    if (fd < 1) {
        goto error;
    }

    rc = lys_print_fd(fd, module, LYS_OUT_YANG, target);
    if (rc) {
        goto error;
    }

    if (fstat(fd, &sb) == -1 || !S_ISREG(sb.st_mode)) {
        goto error;
    }

    result = mmap(NULL, sb.st_size, PROT_READ, MAP_PRIVATE, fd, 0);

    assert_string_equal(result_yang, result);

    close(fd);
    unlink(file_name);

    return;
error:
    if (fd > 0) {
        close(fd);
        unlink(file_name);
    }
    fail();
}

static void
test_lys_print_fd_yin(void **state)
{
    (void) state; /* unused */
    const struct lys_module *module;
    LYS_INFORMAT yang_format = LYS_IN_YIN;
    struct stat sb;
    char *target = "top";
    char file_name[20];
    char *result;
    int rc;
    int fd = -1;

    module = lys_parse_mem(ctx, lys_module_a, yang_format);
    if (!module) {
        goto error;
    }

    memset(file_name, 0, sizeof(file_name));
    strncpy(file_name, TMP_TEMPLATE, strlen(TMP_TEMPLATE));

    fd = mkstemp(file_name);
    if (fd < 1) {
        goto error;
    }

    rc = lys_print_fd(fd, module, LYS_OUT_YIN, target);
    if (rc) {
        goto error;
    }

    if (fstat(fd, &sb) == -1 || !S_ISREG(sb.st_mode)) {
        goto error;
    }

    result = mmap(NULL, sb.st_size, PROT_READ, MAP_PRIVATE, fd, 0);

    assert_string_equal(result_yin, result);

    close(fd);
    unlink(file_name);

    return;
error:
    if (fd > 0) {
        close(fd);
        unlink(file_name);
    }
    fail();
}

static void
test_lys_print_fd_info(void **state)
{
    (void) state; /* unused */
    const struct lys_module *module;
    LYS_INFORMAT yang_format = LYS_IN_YIN;
    struct stat sb;
    char *target = "feature/foo";
    char file_name[20];
    char *result;
    int rc;
    int fd = -1;

    module = lys_parse_mem(ctx, lys_module_a, yang_format);
    if (!module) {
        goto error;
    }

    memset(file_name, 0, sizeof(file_name));
    strncpy(file_name, TMP_TEMPLATE, strlen(TMP_TEMPLATE));

    fd = mkstemp(file_name);
    if (fd < 1) {
        goto error;
    }

    rc = lys_print_fd(fd, module, LYS_OUT_INFO, target);
    if (rc) {
        goto error;
    }

    if (fstat(fd, &sb) == -1 || !S_ISREG(sb.st_mode)) {
        goto error;
    }

    result = mmap(NULL, sb.st_size, PROT_READ, MAP_PRIVATE, fd, 0);

    assert_string_equal(result_info, result);

    close(fd);
    unlink(file_name);

    return;
error:
    if (fd > 0) {
        close(fd);
        unlink(file_name);
    }
    fail();
}

static void
test_lys_print_file_tree(void **state)
{
    (void) state; /* unused */
    const struct lys_module *module;
    LYS_INFORMAT yang_format = LYS_IN_YIN;
    struct stat sb;
    char *target = "top";
    char file_name[20];
    char *result;
    FILE *f = NULL;
    int rc;
    int fd = -1;

    module = lys_parse_mem(ctx, lys_module_a, yang_format);
    if (!module) {
        goto error;
    }

    memset(file_name, 0, sizeof(file_name));
    strncpy(file_name, TMP_TEMPLATE, strlen(TMP_TEMPLATE));

    fd = mkstemp(file_name);
    if (fd < 1) {
        goto error;
    }
    close(fd);

    f = (fopen(file_name,"r+"));
    if (f == NULL) {
        goto error;
    }

    rc = lys_print_file(f, module, LYS_OUT_TREE, target);
    if (rc) {
        goto error;
    }

    fclose(f);

    fd = open(file_name, O_RDONLY);
    if (fstat(fd, &sb) == -1 || !S_ISREG(sb.st_mode)) {
        goto error;
    }

    result = mmap(NULL, sb.st_size, PROT_READ, MAP_PRIVATE, fd, 0);

    assert_string_equal(result_tree, result);

    close(fd);
    unlink(file_name);

    return;
error:
    if (f)
        fclose(f);
    if (fd > 0) {
        unlink(file_name);
        close(fd);
    }
    fail();
}

static void
test_lys_print_file_yin(void **state)
{
    (void) state; /* unused */
    const struct lys_module *module;
    LYS_INFORMAT yang_format = LYS_IN_YIN;
    struct stat sb;
    char *target = "top";
    char file_name[20];
    char *result;
    FILE *f = NULL;
    int rc;
    int fd = -1;

    module = lys_parse_mem(ctx, lys_module_a, yang_format);
    if (!module) {
        goto error;
    }

    memset(file_name, 0, sizeof(file_name));
    strncpy(file_name, TMP_TEMPLATE, strlen(TMP_TEMPLATE));

    fd = mkstemp(file_name);
    if (fd < 1) {
        goto error;
    }
    close(fd);

    f = (fopen(file_name,"r+"));
    if (f == NULL) {
        goto error;
    }

    rc = lys_print_file(f, module, LYS_OUT_YIN, target);
    if (rc) {
        goto error;
    }

    fclose(f);

    fd = open(file_name, O_RDONLY);
    if (fd == -1 || fstat(fd, &sb) == -1 || !S_ISREG(sb.st_mode)) {
        goto error;
    }

    result = mmap(NULL, sb.st_size, PROT_READ, MAP_PRIVATE, fd, 0);

    assert_string_equal(result_yin, result);

    close(fd);
    unlink(file_name);

    return;
error:
    if (f)
        fclose(f);
    if (fd > 0) {
        unlink(file_name);
        close(fd);
    }
    fail();
}

static void
test_lys_print_file_yang(void **state)
{
    (void) state; /* unused */
    const struct lys_module *module;
    LYS_INFORMAT yang_format = LYS_IN_YIN;
    struct stat sb;
    char *target = "top";
    char file_name[20];
    char *result;
    FILE *f = NULL;
    int rc;
    int fd = -1;

    module = lys_parse_mem(ctx, lys_module_a, yang_format);
    if (!module) {
        goto error;
    }

    memset(file_name, 0, sizeof(file_name));
    strncpy(file_name, TMP_TEMPLATE, strlen(TMP_TEMPLATE));

    fd = mkstemp(file_name);
    if (fd < 1) {
        goto error;
    }
    close(fd);

    f = (fopen(file_name,"r+"));
    if (f == NULL) {
        goto error;
    }

    rc = lys_print_file(f, module, LYS_OUT_YANG, target);
    if (rc) {
        goto error;
    }

    fclose(f);

    fd = open(file_name, O_RDONLY);
    if (fd == -1 || fstat(fd, &sb) == -1 || !S_ISREG(sb.st_mode)) {
        goto error;
    }

    result = mmap(NULL, sb.st_size, PROT_READ, MAP_PRIVATE, fd, 0);

    assert_string_equal(result_yang, result);

    close(fd);
    unlink(file_name);

    return;
error:
    if (f)
        fclose(f);
    if (fd > 0) {
        unlink(file_name);
        close(fd);
    }
    fail();
}

static void
test_lys_print_file_info(void **state)
{
    (void) state; /* unused */
    const struct lys_module *module;
    LYS_INFORMAT yang_format = LYS_IN_YIN;
    struct stat sb;
    char *target = "feature/foo";
    char file_name[20];
    char *result;
    FILE *f = NULL;
    int rc;
    int fd = -1;

    module = lys_parse_mem(ctx, lys_module_a, yang_format);
    if (!module) {
        goto error;
    }

    memset(file_name, 0, sizeof(file_name));
    strncpy(file_name, TMP_TEMPLATE, strlen(TMP_TEMPLATE));

    fd = mkstemp(file_name);
    if (fd < 1) {
        goto error;
    }
    close(fd);

    f = (fopen(file_name,"r+"));
    if (f == NULL) {
        goto error;
    }

    rc = lys_print_file(f, module, LYS_OUT_INFO, target);
    if (rc) {
        goto error;
    }

    fclose(f);

    fd = open(file_name, O_RDONLY);
    if (fstat(fd, &sb) == -1 || !S_ISREG(sb.st_mode)) {
        goto error;
    }

    result = mmap(NULL, sb.st_size, PROT_READ, MAP_PRIVATE, fd, 0);

    assert_string_equal(result_info, result);

    close(fd);
    unlink(file_name);

    return;
error:
    if (f)
        fclose(f);
    if (fd > 0) {
        unlink(file_name);
        close(fd);
    }
    fail();
}

int main(void)
{
    const struct CMUnitTest tests[] = {
        cmocka_unit_test(test_lys_parse_mem),
        cmocka_unit_test(test_lys_parse_fd),
        cmocka_unit_test(test_lys_parse_path),
        cmocka_unit_test_setup_teardown(test_lys_features_list, setup_f, teardown_f),
        cmocka_unit_test_setup_teardown(test_lys_features_enable, setup_f, teardown_f),
        cmocka_unit_test_setup_teardown(test_lys_features_disable, setup_f, teardown_f),
        cmocka_unit_test_setup_teardown(test_lys_features_state, setup_f, teardown_f),
        cmocka_unit_test_setup_teardown(test_lys_is_disabled, setup_f, teardown_f),
        cmocka_unit_test_setup_teardown(test_lys_getnext, setup_f, teardown_f),
        cmocka_unit_test_setup_teardown(test_lys_parent, setup_f, teardown_f),
        cmocka_unit_test_setup_teardown(test_lys_set_private, setup_f, teardown_f),
        cmocka_unit_test_setup_teardown(test_lys_print_mem_tree, setup_f, teardown_f),
        cmocka_unit_test_setup_teardown(test_lys_print_mem_yang, setup_f, teardown_f),
        cmocka_unit_test_setup_teardown(test_lys_print_mem_yin, setup_f, teardown_f),
        cmocka_unit_test_setup_teardown(test_lys_print_mem_info, setup_f, teardown_f),
        cmocka_unit_test_setup_teardown(test_lys_print_fd_tree, setup_f, teardown_f),
        cmocka_unit_test_setup_teardown(test_lys_print_fd_yang, setup_f, teardown_f),
        cmocka_unit_test_setup_teardown(test_lys_print_fd_yin, setup_f, teardown_f),
        cmocka_unit_test_setup_teardown(test_lys_print_fd_info, setup_f, teardown_f),
        cmocka_unit_test_setup_teardown(test_lys_print_file_tree, setup_f, teardown_f),
        cmocka_unit_test_setup_teardown(test_lys_print_file_yin, setup_f, teardown_f),
        cmocka_unit_test_setup_teardown(test_lys_print_file_yang, setup_f, teardown_f),
        cmocka_unit_test_setup_teardown(test_lys_print_file_info, setup_f, teardown_f),
    };

    return cmocka_run_group_tests(tests, NULL, NULL);
}<|MERGE_RESOLUTION|>--- conflicted
+++ resolved
@@ -181,12 +181,8 @@
   namespace \"urn:a\";\n\
   prefix a_mod;\n\
 \n\
-<<<<<<< HEAD
-  include \"atop\";\n\
+  include \"asub\";\n\
 \n\
-=======
->>>>>>> d6988373
-  include \"asub\";\n\
   include \"atop\";\n\
 \n\
   revision \"2015-01-01\" {\n\
