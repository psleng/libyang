--- conflicted
+++ resolved
@@ -28,12 +28,8 @@
 #include <inttypes.h>
 
 #include "common.h"
-<<<<<<< HEAD
+#include "printer.h"
 #include "xml_private.h"
-=======
-#include "printer.h"
-#include "xml.h"
->>>>>>> 87f52373
 #include "tree_data.h"
 #include "tree_schema.h"
 #include "resolve.h"
@@ -182,11 +178,7 @@
     case LY_TYPE_UINT16:
     case LY_TYPE_UINT32:
     case LY_TYPE_UINT64:
-<<<<<<< HEAD
-        fprintf(f, ">%s</%s>", (leaf->value_str ? leaf->value_str : ""), node->schema->name);
-=======
-        ly_print(out, ">%s</%s>\n", (leaf->value_str ? leaf->value_str : ""), node->schema->name);
->>>>>>> 87f52373
+        ly_print(out, ">%s</%s>", (leaf->value_str ? leaf->value_str : ""), node->schema->name);
         break;
 
     case LY_TYPE_IDENT:
@@ -200,31 +192,19 @@
         free(nss);
 
         if (xml_data[0]) {
-            ly_print(out, ">%s</%s>\n", xml_data, node->schema->name);
+            ly_print(out, ">%s</%s>", xml_data, node->schema->name);
         } else {
-<<<<<<< HEAD
-            fprintf(f, "/>");
-=======
-            ly_print(out, "/>\n");
->>>>>>> 87f52373
+            ly_print(out, "/>");
         }
         free(xml_data);
         break;
 
     case LY_TYPE_LEAFREF:
-<<<<<<< HEAD
-        fprintf(f, ">%s</%s>", ((struct lyd_node_leaf_list *)(leaf->value.leafref))->value_str, node->schema->name);
+        ly_print(out, ">%s</%s>", ((struct lyd_node_leaf_list *)(leaf->value.leafref))->value_str, node->schema->name);
         break;
 
     case LY_TYPE_EMPTY:
-        fprintf(f, "/>");
-=======
-        ly_print(out, ">%s</%s>\n", ((struct lyd_node_leaf_list *)(leaf->value.leafref))->value_str, node->schema->name);
-        break;
-
-    case LY_TYPE_EMPTY:
-        ly_print(out, "/>\n");
->>>>>>> 87f52373
+        ly_print(out, "/>");
         break;
 
     default:
@@ -233,7 +213,7 @@
     }
 
     if (level) {
-        fprintf(f, "\n");
+        ly_print(out, "\n");
     }
 }
 
@@ -246,23 +226,13 @@
 
     xml_print_attrs(out, node);
 
-<<<<<<< HEAD
-    fprintf(f, ">%s", level ? "\n" : "");
+    ly_print(out, ">%s", level ? "\n" : "");
 
     LY_TREE_FOR(node->child, child) {
-        xml_print_node(f, level ? level + 1 : 0, child);
-    }
-
-    fprintf(f, "%*s</%s>%s", LEVEL, INDENT, node->schema->name, level ? "\n" : "");
-=======
-    ly_print(out, ">\n");
-
-    LY_TREE_FOR(node->child, child) {
-        xml_print_node(out, level + 1, child);
-    }
-
-    ly_print(out, "%*s</%s>\n", LEVEL, INDENT, node->schema->name);
->>>>>>> 87f52373
+        xml_print_node(out, level ? level + 1 : 0, child);
+    }
+
+    ly_print(out, "%*s</%s>%s", LEVEL, INDENT, node->schema->name, level ? "\n" : "");
 }
 
 static void
@@ -274,25 +244,14 @@
         /* list print */
         ly_print(out, "%*s<%s", LEVEL, INDENT, node->schema->name);
 
-<<<<<<< HEAD
-        xml_print_attrs(f, node);
-        fprintf(f, ">%s", level ? "\n" : "");
+        xml_print_attrs(out, node);
+        ly_print(out, ">%s", level ? "\n" : "");
 
         LY_TREE_FOR(node->child, child) {
-            xml_print_node(f, level ? level + 1 : 0, child);
-        }
-
-        fprintf(f, "%*s</%s>%s", LEVEL, INDENT, node->schema->name, level ? "\n" : "");
-=======
-        xml_print_attrs(out, node);
-        ly_print(out, ">\n");
-
-        LY_TREE_FOR(node->child, child) {
-            xml_print_node(out, level + 1, child);
-        }
-
-        ly_print(out, "%*s</%s>\n", LEVEL, INDENT, node->schema->name);
->>>>>>> 87f52373
+            xml_print_node(out, level ? level + 1 : 0, child);
+        }
+
+        ly_print(out, "%*s</%s>%s", LEVEL, INDENT, node->schema->name, level ? "\n" : "");
     } else {
         /* leaf-list print */
         xml_print_leaf(out, level, node);
@@ -308,11 +267,7 @@
     struct lyd_node_anyxml *axml = (struct lyd_node_anyxml *)node;
 
     if (axml->value) {
-<<<<<<< HEAD
-        fprintf(f, "%*s<%s>%s", LEVEL, INDENT, node->schema->name, level ? "\n" : "");
-=======
-        ly_print(out, "%*s<%s>\n", LEVEL, INDENT, node->schema->name);
->>>>>>> 87f52373
+        ly_print(out, "%*s<%s>%s", LEVEL, INDENT, node->schema->name, level ? "\n" : "");
 
         /* dump the anyxml into a buffer */
         stream = open_memstream(&buf, &buf_size);
@@ -328,15 +283,9 @@
 
         free(buf);
 
-<<<<<<< HEAD
-        fprintf(f, "%*s</%s>%s", LEVEL, INDENT, node->schema->name, level ? "\n" : "");
+        ly_print(out, "%*s</%s>%s", LEVEL, INDENT, node->schema->name, level ? "\n" : "");
     } else {
-        fprintf(f, "%*s<%s/>%s", LEVEL, INDENT, node->schema->name, level ? "\n" : "");
-=======
-        ly_print(out, "%*s</%s>\n", LEVEL, INDENT, node->schema->name);
-    } else {
-        ly_print(out, "%*s<%s/>\n", LEVEL, INDENT, node->schema->name);
->>>>>>> 87f52373
+        ly_print(out, "%*s<%s/>%s", LEVEL, INDENT, node->schema->name, level ? "\n" : "");
     }
 }
 
@@ -368,32 +317,14 @@
 }
 
 int
-<<<<<<< HEAD
-xml_print_data(FILE *f, struct lyd_node *root, int format)
-=======
-xml_print_data(struct lyout *out, struct lyd_node *root)
->>>>>>> 87f52373
+xml_print_data(struct lyout *out, struct lyd_node *root, int format)
 {
     struct lyd_node *node;
 
-<<<<<<< HEAD
     /* content */
     LY_TREE_FOR(root, node) {
-        xml_print_node(f, format ? 1 : 0, node);
-    }
-
-=======
-    /* start */
-    ly_print(out, "<libyang>\n");
-
-    /* content */
-    LY_TREE_FOR(root, node) {
-        xml_print_node(out, level + 1, node);
-    }
-
-    /* end */
-    ly_print(out, "</libyang>\n");
-
->>>>>>> 87f52373
+        xml_print_node(out, format ? 1 : 0, node);
+    }
+
     return EXIT_SUCCESS;
 }
