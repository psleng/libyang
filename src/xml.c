/**
 * @file xml.c
 * @author Radek Krejci <rkrejci@cesnet.cz>
 * @brief XML parser implementation for libyang
 *
 * Copyright (c) 2015 CESNET, z.s.p.o.
 *
 * Redistribution and use in source and binary forms, with or without
 * modification, are permitted provided that the following conditions
 * are met:
 * 1. Redistributions of source code must retain the above copyright
 *    notice, this list of conditions and the following disclaimer.
 * 2. Redistributions in binary form must reproduce the above copyright
 *    notice, this list of conditions and the following disclaimer in
 *    the documentation and/or other materials provided with the
 *    distribution.
 * 3. Neither the name of the Company nor the names of its contributors
 *    may be used to endorse or promote products derived from this
 *    software without specific prior written permission.
 */

#include <assert.h>
#include <ctype.h>
#include <stdint.h>
#include <stdio.h>
#include <stdlib.h>
#include <string.h>
#include <unistd.h>

#include "common.h"
#include "dict.h"
#include "tree_schema.h"
#include "xml_private.h"

#ifndef NDEBUG
unsigned int lineno, lws_lineno;
#define COUNTLINE(c) if ((c) == 0xa) {lineno++;}
#else
#define lineno 0
#define COUNTLINE(C)
#endif

#define ign_xmlws(p)                                                    \
	while (is_xmlws(*p)) {                                              \
		COUNTLINE(*p);                                                      \
		p++;                                                            \
	}

struct lyxml_ns *
lyxml_get_ns(struct lyxml_elem *elem, const char *prefix)
{
    struct lyxml_attr *attr;
    int len;

    if (!elem) {
        return NULL;
    }

    if (!prefix) {
        len = 0;
    } else {
        len = strlen(prefix) + 1;
    }

    for (attr = elem->attr; attr; attr = attr->next) {
        if (attr->type != LYXML_ATTR_NS) {
            continue;
        }
        if (!attr->name) {
            if (!len) {
                /* default namespace found */
                if (!attr->value) {
                    /* empty default namespace -> no default namespace */
                    return NULL;
                }
                return (struct lyxml_ns *)attr;
            }
        } else if (len && !memcmp(attr->name, prefix, len)) {
            /* prefix found */
            return (struct lyxml_ns *)attr;
        }
    }

    /* go recursively */
    return lyxml_get_ns(elem->parent, prefix);
}

struct lyxml_attr *
lyxml_dup_attr(struct ly_ctx *ctx, struct lyxml_elem *parent, struct lyxml_attr *attr)
{
    struct lyxml_attr *result, *a;

    if (!attr || !parent) {
        return NULL;
    }

    if (attr->type == LYXML_ATTR_NS) {
        /* this is correct, despite that all attributes seems like a standard
         * attributes (struct lyxml_attr), some of them can be namespace
         * definitions (and in that case they are struct lyxml_ns).
         */
        result = (struct lyxml_attr *)calloc(1, sizeof (struct lyxml_ns));
    } else {
        result = calloc(1, sizeof (struct lyxml_attr));
    }
    result->value = lydict_insert(ctx, attr->value, 0);
    result->name = lydict_insert(ctx, attr->name, 0);
    result->type = attr->type;

    /* set namespace in case of standard attributes */
    if (result->type == LYXML_ATTR_STD && attr->ns) {
        result->ns = lyxml_get_ns(parent, attr->ns->prefix);
    }

    /* set parent pointer in case of namespace attribute */
    if (result->type == LYXML_ATTR_NS) {
        ((struct lyxml_ns *)result)->parent = parent;
    }

    /* put attribute into the parent's attributes list */
    if (parent->attr) {
        /* go to the end of the list */
        for (a = parent->attr; a->next; a = a->next);
        /* and append new attribute */
        a->next = result;
    } else {
        /* add the first attribute in the list */
        parent->attr = result;
    }

    return result;
}

struct lyxml_elem *
lyxml_dup_elem(struct ly_ctx *ctx, struct lyxml_elem *elem, struct lyxml_elem *parent, int recursive)
{
    struct lyxml_elem *result, *child;
    struct lyxml_attr *attr;

    if (!elem) {
        return NULL;
    }

    result = calloc(1, sizeof *result);
    result->content = lydict_insert(ctx, elem->content, 0);
    result->name = lydict_insert(ctx, elem->name, 0);
    result->flags = elem->flags;
#ifndef NDEBUG
    result->line = elem->line;
#endif
    result->prev = result;

    if (parent) {
        lyxml_add_child(ctx, parent, result);
    }

    /* namespace */
    if (elem->ns) {
        result->ns = lyxml_get_ns(result, elem->ns->prefix);
    }

    /* duplicate attributes */
    for (attr = elem->attr; attr; attr = attr->next) {
        lyxml_dup_attr(ctx, result, attr);
    }

    if (!recursive) {
        return result;
    }

    /* duplicate children */
    LY_TREE_FOR(elem->child, child) {
        lyxml_dup_elem(ctx, child, result, 1);
    }

    return result;
}

static struct lyxml_ns *
lyxml_find_ns(struct lyxml_elem *elem, const char *prefix, const char *value)
{
    int pref_match, val_match;
    struct lyxml_attr *attr;

    if (!elem) {
        return NULL;
    }

    for (attr = elem->attr; attr; attr = attr->next) {
        if (attr->type != LYXML_ATTR_NS) {
            continue;
        }

        pref_match = 0;
        if (!prefix && !attr->name) {
            pref_match = 1;
        }
        if (prefix && attr->name && !strcmp(attr->name, prefix)) {
            pref_match = 1;
        }

        val_match = 0;
        if (!value && !attr->value) {
            val_match = 1;
        }
        if (value && attr->value && !strcmp(attr->value, value)) {
            val_match = 1;
        }

        if (pref_match && val_match) {
            return (struct lyxml_ns *)attr;
        }
    }

    /* go recursively */
    return lyxml_find_ns(elem->parent, prefix, value);
}

static void
lyxml_correct_ns(struct ly_ctx *ctx, struct lyxml_elem *elem, int copy_ns)
{
    const struct lyxml_ns *elem_ns;
    struct lyxml_elem *elem_root, *ns_root, *tmp;

    LY_TREE_DFS_BEGIN(elem, tmp, elem) {
        if (elem->ns) {
            /* find the root of elem */
            for (elem_root = elem; elem_root->parent; elem_root = elem_root->parent);

            /* find the root of elem NS */
            for (ns_root = elem->ns->parent; ns_root->parent; ns_root = ns_root->parent);

            /* elem NS is defined outside elem subtree */
            if (ns_root != elem_root) {
                if (copy_ns) {
                    elem_ns = elem->ns;
                    /* we may have already copied the NS over? */
                    elem->ns = lyxml_find_ns(elem, elem_ns->prefix, elem_ns->value);

                    /* we haven't copied it over, copy it now */
                    if (!elem->ns) {
                        elem->ns = (struct lyxml_ns *)lyxml_dup_attr(ctx, elem, (struct lyxml_attr *)elem_ns);
                    }
                } else {
                    elem->ns = NULL;
                }
            }
        }
        LY_TREE_DFS_END(elem, tmp, elem)
    }
}

void
lyxml_unlink_elem(struct ly_ctx *ctx, struct lyxml_elem *elem, int copy_ns)
{
    struct lyxml_elem *parent, *first;

    if (!elem) {
        return;
    }

    /* store pointers to important nodes */
    parent = elem->parent;

    /* unlink from parent */
    if (parent) {
        if (parent->child == elem) {
            /* we unlink the first child */
            /* update the parent's link */
            parent->child = elem->next;
        }
        /* forget about the parent */
        elem->parent = NULL;
    }

    /* unlink from siblings */
    if (elem->prev == elem) {
        /* there are no more siblings */
        return;
    }
    if (elem->next) {
        elem->next->prev = elem->prev;
    } else {
        /* unlinking the last element */
        if (parent) {
            first = parent->child;
        } else {
            first = elem;
            while (elem->prev->next) {
                first = elem->prev;
            }
        }
        first->prev = elem->prev;
    }
    if (elem->prev->next) {
        elem->prev->next = elem->next;
    }

    /* clean up the unlinked element */
    elem->next = NULL;
    elem->prev = elem;

    lyxml_correct_ns(ctx, elem, copy_ns);
}

void
lyxml_free_attr(struct ly_ctx *ctx, struct lyxml_elem *parent, struct lyxml_attr *attr)
{
    struct lyxml_attr *aiter, *aprev;

    if (!attr) {
        return;
    }

    if (parent) {
        /* unlink attribute from the parent's list of attributes */
        aprev = NULL;
        for (aiter = parent->attr; aiter; aiter = aiter->next) {
            if (aiter == attr) {
                break;
            }
            aprev = aiter;
        }
        if (!aiter) {
            /* attribute to remove not found */
            return;
        }

        if (!aprev) {
            /* attribute is first in parent's list of attributes */
            parent->attr = attr->next;
        } else {
            /* reconnect previous attribute to the next */
            aprev->next = attr->next;
        }
    }
    lydict_remove(ctx, attr->name);
    lydict_remove(ctx, attr->value);
    free(attr);
}

void
lyxml_free_attrs(struct ly_ctx *ctx, struct lyxml_elem *elem)
{
    struct lyxml_attr *a, *next;
    if (!elem || !elem->attr) {
        return;
    }

    a = elem->attr;
    do {
        next = a->next;

        lydict_remove(ctx, a->name);
        lydict_remove(ctx, a->value);
        free(a);

        a = next;
    } while (a);
}

static void
lyxml_free_elem_(struct ly_ctx *ctx, struct lyxml_elem *elem)
{
    struct lyxml_elem *e, *next;

    if (!elem) {
        return;
    }

    lyxml_free_attrs(ctx, elem);
    LY_TREE_FOR_SAFE(elem->child, next, e) {
        lyxml_free_elem_(ctx, e);
    }
    lydict_remove(ctx, elem->name);
    lydict_remove(ctx, elem->content);
    free(elem);
}

API void
lyxml_free_elem(struct ly_ctx *ctx, struct lyxml_elem *elem)
{
    if (!elem) {
        return;
    }

    lyxml_unlink_elem(ctx, elem, 0);
    lyxml_free_elem_(ctx, elem);
}

const char *
lyxml_get_attr(struct lyxml_elem *elem, const char *name, const char *ns)
{
    struct lyxml_attr *a;

    assert(elem);
    assert(name);

    for (a = elem->attr; a; a = a->next) {
        if (a->type != LYXML_ATTR_STD) {
            continue;
        }

        if (!strcmp(name, a->name)) {
            if ((!ns && !a->ns) || (ns && a->ns && !strcmp(ns, a->ns->value))) {
                return a->value;
            }
        }
    }

    return NULL;
}

int
lyxml_add_child(struct ly_ctx *ctx, struct lyxml_elem *parent, struct lyxml_elem *elem)
{
    struct lyxml_elem *e;

    assert(parent);
    assert(elem);

    /* (re)link element to parent */
    if (elem->parent) {
        lyxml_unlink_elem(ctx, elem, 1);
    }
    elem->parent = parent;

    /* link parent to element */
    if (parent->child) {
        e = parent->child;
        elem->prev = e->prev;
        elem->next = NULL;
        elem->prev->next = elem;
        e->prev = elem;
    } else {
        parent->child = elem;
        elem->prev = elem;
        elem->next = NULL;
    }

    return EXIT_SUCCESS;
}

int
<<<<<<< HEAD
lyxml_getutf8(const char *buf, unsigned int *read)
=======
lyxml_getutf8(const char *buf, unsigned int *read, unsigned int line)
>>>>>>> f1607952
{
    int c, aux;
    int i;

    c = buf[0];
    *read = 0;

    /* buf is NULL terminated string, so 0 means EOF */
    if (!c) {
        LOGVAL(LYE_EOF, line);
        return 0;
    }
    *read = 1;

    /* process character byte(s) */
    if ((c & 0xf8) == 0xf0) {
        /* four bytes character */
        *read = 4;

        c &= 0x07;
        for (i = 1; i <= 3; i++) {
            aux = buf[i];
            if ((aux & 0xc0) != 0x80) {
                LOGVAL(LYE_XML_INVAL, line, "input character");
                return 0;
            }

            c = (c << 6) | (aux & 0x3f);
        }

        if (c < 0x1000 || c > 0x10ffff) {
            LOGVAL(LYE_XML_INVAL, line, "input character");
            return 0;
        }
    } else if ((c & 0xf0) == 0xe0) {
        /* three bytes character */
        *read = 3;

        c &= 0x0f;
        for (i = 1; i <= 2; i++) {
            aux = buf[i];
            if ((aux & 0xc0) != 0x80) {
                LOGVAL(LYE_XML_INVAL, line, "input character");
                return 0;
            }

            c = (c << 6) | (aux & 0x3f);
        }

        if (c < 0x800 || (c > 0xd7ff && c < 0xe000) || c > 0xfffd) {
            LOGVAL(LYE_XML_INVAL, line, "input character");
            return 0;
        }
    } else if ((c & 0xe0) == 0xc0) {
        /* two bytes character */
        *read = 2;

        aux = buf[1];
        if ((aux & 0xc0) != 0x80) {
            LOGVAL(LYE_XML_INVAL, line, "input character");
            return 0;
        }
        c = ((c & 0x1f) << 6) | (aux & 0x3f);

        if (c < 0x80) {
            LOGVAL(LYE_XML_INVAL, line, "input character");
            return 0;
        }
    } else if (!(c & 0x80)) {
        /* one byte character */
        if (c < 0x20 && c != 0x9 && c != 0xa && c != 0xd) {
            /* invalid character */
            LOGVAL(LYE_XML_INVAL, line, "input character");
            return 0;
        }
    } else {
        /* invalid character */
        LOGVAL(LYE_XML_INVAL, line, "input character");
        return 0;
    }

    return c;
}

/**
 * Store UTF-8 character specified as 4byte integer into the dst buffer.
 * Returns number of written bytes (4 max), expects that dst has enough space.
 *
 * UTF-8 mapping:
 * 00000000 -- 0000007F: 	0xxxxxxx
 * 00000080 -- 000007FF: 	110xxxxx 10xxxxxx
 * 00000800 -- 0000FFFF: 	1110xxxx 10xxxxxx 10xxxxxx
 * 00010000 -- 001FFFFF: 	11110xxx 10xxxxxx 10xxxxxx 10xxxxxx
 *
 */
static unsigned int
pututf8(char *dst, int32_t value)
{
    if (value < 0x80) {
        /* one byte character */
        dst[0] = value;

        return 1;
    } else if (value < 0x800) {
        /* two bytes character */
        dst[0] = 0xc0 | (value >> 6);
        dst[1] = 0x80 | (value & 0x3f);

        return 2;
    } else if (value < 0x10000) {
        /* three bytes character */
        dst[0] = 0xe0 | (value >> 12);
        dst[1] = 0x80 | ((value >> 6) & 0x3f);
        dst[2] = 0x80 | (value & 0x3f);

        return 3;
    } else if (value < 0x200000) {
        /* four bytes character */
        dst[0] = 0xf0 | (value >> 18);
        dst[1] = 0x80 | ((value >> 12) & 0x3f);
        dst[2] = 0x80 | ((value >> 6) & 0x3f);
        dst[3] = 0x80 | (value & 0x3f);

        return 4;
    } else {
        /* out of range */
        LOGVAL(LYE_SPEC, lineno, "Invalid UTF-8 value 0x%08x", value);
        return 0;
    }
}

/* logs directly */
static int
parse_ignore(const char *data, const char *endstr, unsigned int *len)
{
    unsigned int slen;
    const char *c = data;

    slen = strlen(endstr);

    while (*c && memcmp(c, endstr, slen)) {
        COUNTLINE(*c);
        c++;
    }
    if (!*c) {
        LOGVAL(LYE_XML_MISS, lineno, "closing sequence", endstr);
        return EXIT_FAILURE;
    }
    c += slen;

    *len = c - data;
    return EXIT_SUCCESS;
}

/* logs directly */
static char *
parse_text(const char *data, char delim, unsigned int *len)
{
#define BUFSIZE 1024

    char buf[BUFSIZE];
    char *result = NULL, *aux;
    unsigned int r;
    int o, size = 0;
    int cdsect = 0;
    int32_t n;

    for (*len = o = 0; cdsect || data[*len] != delim; o++) {
        if (!data[*len] || (!cdsect && !memcmp(&data[*len], "]]>", 2))) {
            LOGVAL(LYE_XML_INVAL, lineno, "element content, \"]]>\" found");
            goto error;
        }

loop:

        if (o > BUFSIZE - 3) {
            /* add buffer into the result */
            if (result) {
                size = size + o;
                aux = realloc(result, size + 1);
                result = aux;
            } else {
                size = o;
                result = malloc((size + 1) * sizeof *result);
            }
            memcpy(&result[size - o], buf, o);

            /* write again into the beginning of the buffer */
            o = 0;
        }

        if (cdsect || !memcmp(&data[*len], "<![CDATA[", 9)) {
            /* CDSect */
            if (!cdsect) {
                cdsect = 1;
                *len += 9;
            }
            if (data[*len] && !memcmp(&data[*len], "]]>", 3)) {
                *len += 3;
                cdsect = 0;
                o--;            /* we don't write any data in this iteration */
            } else {
                buf[o] = data[*len];
                (*len)++;
            }
        } else if (data[*len] == '&') {
            (*len)++;
            if (data[*len] != '#') {
                /* entity reference - only predefined refs are supported */
                if (!memcmp(&data[*len], "lt;", 3)) {
                    buf[o] = '<';
                    *len += 3;
                } else if (!memcmp(&data[*len], "gt;", 3)) {
                    buf[o] = '>';
                    *len += 3;
                } else if (!memcmp(&data[*len], "amp;", 4)) {
                    buf[o] = '&';
                    *len += 4;
                } else if (!memcmp(&data[*len], "apos;", 5)) {
                    buf[o] = '\'';
                    *len += 5;
                } else if (!memcmp(&data[*len], "quot;", 5)) {
                    buf[o] = '\"';
                    *len += 5;
                } else {
                    LOGVAL(LYE_XML_INVAL, lineno, "entity reference (only predefined references are supported)");
                    goto error;
                }
            } else {
                /* character reference */
                (*len)++;
                if (isdigit(data[*len])) {
                    for (n = 0; isdigit(data[*len]); (*len)++) {
                        n = (10 * n) + (data[*len] - '0');
                    }
                    if (data[*len] != ';') {
                        LOGVAL(LYE_XML_INVAL, lineno, "character reference, missing semicolon");
                        goto error;
                    }
                } else if (data[(*len)++] == 'x' && isxdigit(data[*len])) {
                    for (n = 0; isxdigit(data[*len]); (*len)++) {
                        if (isdigit(data[*len])) {
                            r = (data[*len] - '0');
                        } else if (data[*len] > 'F') {
                            r = 10 + (data[*len] - 'a');
                        } else {
                            r = 10 + (data[*len] - 'A');
                        }
                        n = (16 * n) + r;
                    }
                } else {
                    LOGVAL(LYE_XML_INVAL, lineno, "character reference");
                    goto error;

                }
                r = pututf8(&buf[o], n);
                if (!r) {
                    LOGVAL(LYE_XML_INVAL, lineno, "character reference value");
                    goto error;
                }
                o += r - 1;     /* o is ++ in for loop */
                (*len)++;
            }
        } else {
            buf[o] = data[*len];
            COUNTLINE(buf[o]);
            (*len)++;
        }
    }

    if (delim == '<' && !memcmp(&data[*len], "<![CDATA[", 9)) {
        /* ignore loop's end condition on beginning of CDSect */
        goto loop;
    }
#undef BUFSIZE

    if (o) {
        if (result) {
            size = size + o;
            aux = realloc(result, size + 1);
            result = aux;
        } else {
            size = o;
            result = malloc((size + 1) * sizeof *result);
        }
        memcpy(&result[size - o], buf, o);
    }
    if (result) {
        result[size] = '\0';
    } else {
        size = 0;
        result = strdup("");
    }

    return result;

error:
    free(result);
    return NULL;
}

/* logs directly */
static struct lyxml_attr *
parse_attr(struct ly_ctx *ctx, const char *data, unsigned int *len, struct lyxml_elem *parent)
{
    const char *c = data, *start, *delim;
    char prefix[32];
    int uc;
    struct lyxml_attr *attr = NULL, *a;
    unsigned int size;

    /* check if it is attribute or namespace */
    if (!memcmp(c, "xmlns", 5)) {
        /* namespace */
        attr = calloc(1, sizeof (struct lyxml_ns));
        attr->type = LYXML_ATTR_NS;
        ((struct lyxml_ns *)attr)->parent = parent;
        c += 5;
        if (*c != ':') {
            /* default namespace, prefix will be empty */
            goto equal;
        }
        c++;                    /* go after ':' to the prefix value */
    } else {
        /* attribute */
        attr = calloc(1, sizeof *attr);
        attr->type = LYXML_ATTR_STD;
    }

    /* process name part of the attribute */
    start = c;
<<<<<<< HEAD
    uc = lyxml_getutf8(c, &size);
=======
    uc = lyxml_getutf8(c, &size, lineno);
>>>>>>> f1607952
    if (!is_xmlnamestartchar(uc)) {
        LOGVAL(LYE_XML_INVAL, lineno, "NameStartChar of the attribute");
        free(attr);
        return NULL;
    }
    c += size;
<<<<<<< HEAD
    uc = lyxml_getutf8(c, &size);
=======
    uc = lyxml_getutf8(c, &size, lineno);
>>>>>>> f1607952
    while (is_xmlnamechar(uc)) {
        if (attr->type == LYXML_ATTR_STD && *c == ':') {
            /* attribute in a namespace */
            start = c + 1;

            /* look for the prefix in namespaces */
            memcpy(prefix, data, c - data);
            prefix[c - data] = '\0';
            attr->ns = lyxml_get_ns(parent, prefix);
        }
        c += size;
<<<<<<< HEAD
        uc = lyxml_getutf8(c, &size);
=======
        uc = lyxml_getutf8(c, &size, lineno);
>>>>>>> f1607952
    }

    /* store the name */
    size = c - start;
    attr->name = lydict_insert(ctx, start, size);

equal:
    /* check Eq mark that can be surrounded by whitespaces */
    ign_xmlws(c);
    if (*c != '=') {
        LOGVAL(LYE_XML_INVAL, lineno, "attribute definition, \"=\" expected");
        goto error;
    }
    c++;
    ign_xmlws(c);

    /* process value part of the attribute */
    if (!*c || (*c != '"' && *c != '\'')) {
        LOGVAL(LYE_XML_INVAL, lineno, "attribute value, \" or \' expected");
        goto error;
    }
    delim = c;
    attr->value = lydict_insert_zc(ctx, parse_text(++c, *delim, &size));
    if (ly_errno) {
        goto error;
    }

    *len = c + size + 1 - data; /* +1 is delimiter size */

    /* put attribute into the parent's attributes list */
    if (parent->attr) {
        /* go to the end of the list */
        for (a = parent->attr; a->next; a = a->next);
        /* and append new attribute */
        a->next = attr;
    } else {
        /* add the first attribute in the list */
        parent->attr = attr;
    }

    return attr;

error:
    lyxml_free_attr(ctx, NULL, attr);
    return NULL;
}

/* logs directly */
static struct lyxml_elem *
parse_elem(struct ly_ctx *ctx, const char *data, unsigned int *len, struct lyxml_elem *parent)
{
    const char *c = data, *start, *e;
    const char *lws;    /* leading white space for handling mixed content */
    int uc;
    char *str;
    char prefix[32] = { 0 };
    unsigned int prefix_len = 0;
    struct lyxml_elem *elem = NULL, *child;
    struct lyxml_attr *attr;
    unsigned int size;
    int nons_flag = 0, closed_flag = 0;

    *len = 0;

    if (*c != '<') {
        return NULL;
    }

    /* locate element name */
    c++;
    e = c;

<<<<<<< HEAD
    uc = lyxml_getutf8(e, &size);
=======
    uc = lyxml_getutf8(e, &size, lineno);
>>>>>>> f1607952
    if (!is_xmlnamestartchar(uc)) {
        LOGVAL(LYE_XML_INVAL, lineno, "NameStartChar of the element");
        return NULL;
    }
    e += size;
<<<<<<< HEAD
    uc = lyxml_getutf8(e, &size);
=======
    uc = lyxml_getutf8(e, &size, lineno);
>>>>>>> f1607952
    while (is_xmlnamechar(uc)) {
        if (*e == ':') {
            if (prefix_len) {
                LOGVAL(LYE_XML_INVAL, lineno, "element name, multiple colons found");
                goto error;
            }
            /* element in a namespace */
            start = e + 1;

            /* look for the prefix in namespaces */
            memcpy(prefix, c, prefix_len = e - c);
            prefix[prefix_len] = '\0';
            c = start;
        }
        e += size;
<<<<<<< HEAD
        uc = lyxml_getutf8(e, &size);
=======
        uc = lyxml_getutf8(e, &size, lineno);
>>>>>>> f1607952
    }
    if (!*e) {
        LOGVAL(LYE_EOF, lineno);
        return NULL;
    }

    /* allocate element structure */
    elem = calloc(1, sizeof *elem);
#ifndef NDEBUG
    elem->line = lineno;
#endif
    elem->next = NULL;
    elem->prev = elem;
    if (parent) {
        lyxml_add_child(ctx, parent, elem);
    }

    /* store the name into the element structure */
    elem->name = lydict_insert(ctx, c, e - c);
    c = e;

process:
    ly_errno = 0;
    ign_xmlws(c);
    if (!memcmp("/>", c, 2)) {
        /* we are done, it was EmptyElemTag */
        c += 2;
        closed_flag = 1;
    } else if (*c == '>') {
        /* process element content */
        c++;
        lws = NULL;

        while (*c) {
            if (!memcmp(c, "</", 2)) {
                if (lws && !elem->child) {
                    /* leading white spaces were actually content */
                    goto store_content;
                }

                /* Etag */
                c += 2;
                /* get name and check it */
                e = c;
<<<<<<< HEAD
                uc = lyxml_getutf8(e, &size);
=======
                uc = lyxml_getutf8(e, &size, lineno);
>>>>>>> f1607952
                if (!is_xmlnamestartchar(uc)) {
                    LOGVAL(LYE_XML_INVAL, lineno, "NameStartChar of the attribute");
                    goto error;
                }
                e += size;
<<<<<<< HEAD
                uc = lyxml_getutf8(e, &size);
=======
                uc = lyxml_getutf8(e, &size, lineno);
>>>>>>> f1607952
                while (is_xmlnamechar(uc)) {
                    if (*e == ':') {
                        /* element in a namespace */
                        start = e + 1;

                        /* look for the prefix in namespaces */
                        if (memcmp(prefix, c, e - c)) {
                            LOGVAL(LYE_SPEC, lineno,
                                   "Mixed opening (%s) and closing element tags (different namespaces).", elem->name);
                            goto error;
                        }
                        c = start;
                    }
                    e += size;
<<<<<<< HEAD
                    uc = lyxml_getutf8(e, &size);
=======
                    uc = lyxml_getutf8(e, &size, lineno);
>>>>>>> f1607952
                }
                if (!*e) {
                    LOGVAL(LYE_EOF, lineno);
                    goto error;
                }

                /* check that it corresponds to opening tag */
                size = e - c;
                str = malloc((size + 1) * sizeof *str);
                memcpy(str, c, e - c);
                str[e - c] = '\0';
                if (size != strlen(elem->name) || memcmp(str, elem->name, size)) {
                    LOGVAL(LYE_SPEC, lineno, "Mixed opening (%s) and closing (%s) element tags.", elem->name, str);
                    free(str);
                    goto error;
                }
                free(str);
                c = e;

                ign_xmlws(c);
                if (*c != '>') {
                    LOGVAL(LYE_SPEC, lineno, "Close element tag \"%s\" contain additional data.", elem->name);
                    goto error;
                }
                c++;
                closed_flag = 1;
                break;

            } else if (!memcmp(c, "<?", 2)) {
                if (lws) {
                    /* leading white spaces were only formatting */
                    lws = NULL;
                }
                /* PI - ignore it */
                c += 2;
                if (parse_ignore(c, "?>", &size)) {
                    goto error;
                }
                c += size;
            } else if (!memcmp(c, "<!--", 4)) {
                if (lws) {
                    /* leading white spaces were only formatting */
                    lws = NULL;
                }
                /* Comment - ignore it */
                c += 4;
                if (parse_ignore(c, "-->", &size)) {
                    goto error;
                }
                c += size;
            } else if (!memcmp(c, "<![CDATA[", 9)) {
                /* CDSect */
                goto store_content;
            } else if (*c == '<') {
                if (lws) {
                    if (elem->flags & LYXML_ELEM_MIXED) {
                        /* we have a mixed content */
                        goto store_content;
                    } else {
                        /* leading white spaces were only formatting */
                        lws = NULL;
                    }
                }
                if (elem->content) {
                    /* we have a mixed content */
                    child = calloc(1, sizeof *child);
                    child->content = elem->content;
                    elem->content = NULL;
                    lyxml_add_child(ctx, elem, child);
                    elem->flags |= LYXML_ELEM_MIXED;
                }
                child = parse_elem(ctx, c, &size, elem);
                if (!child) {
                    goto error;
                }
                c += size;      /* move after processed child element */
            } else if (is_xmlws(*c)) {
                lws = c;
#ifndef NDEBUG
                lws_lineno = lineno;
#endif
                ign_xmlws(c);
            } else {
store_content:
                /* store text content */
                if (lws) {
                    /* process content including the leading white spaces */
                    c = lws;
#ifndef NDEBUG
                    lineno = lws_lineno;
#endif
                    lws = NULL;
                }
                elem->content = lydict_insert_zc(ctx, parse_text(c, '<', &size));
                if (ly_errno) {
                    goto error;
                }
                c += size;      /* move after processed text content */

                if (elem->child) {
                    /* we have a mixed content */
                    child = calloc(1, sizeof *child);
                    child->content = elem->content;
                    elem->content = NULL;
                    lyxml_add_child(ctx, elem, child);
                    elem->flags |= LYXML_ELEM_MIXED;
                }
            }
        }
    } else {
        /* process attribute */
        attr = parse_attr(ctx, c, &size, elem);
        if (!attr) {
            goto error;
        }
        c += size;              /* move after processed attribute */

        /* check namespace */
        if (attr->type == LYXML_ATTR_NS) {
            if (!prefix[0] && !attr->name) {
                if (attr->value) {
                    /* default prefix */
                    elem->ns = (struct lyxml_ns *)attr;
                } else {
                    /* xmlns="" -> no namespace */
                    nons_flag = 1;
                }
            } else if (prefix[0] && attr->name && !memcmp(attr->name, prefix, prefix_len + 1)) {
                /* matching namespace with prefix */
                elem->ns = (struct lyxml_ns *)attr;
            }
        }

        /* go back to finish element processing */
        goto process;
    }

    *len = c - data;

    if (!closed_flag) {
        LOGVAL(LYE_XML_MISS, lineno, "closing element tag", elem->name);
        goto error;
    }

    if (!elem->ns && !nons_flag && parent) {
        elem->ns = lyxml_get_ns(parent, prefix_len ? prefix : NULL);
    }

    return elem;

error:
    lyxml_free_elem(ctx, elem);

    return NULL;
}

/* logs directly */
API struct lyxml_elem *
lyxml_read(struct ly_ctx *ctx, const char *data, int UNUSED(options))
{
    const char *c = data;
    unsigned int len;
    struct lyxml_elem *root = NULL;

#ifndef NDEBUG
    /* TODO: threads support */
    lineno = 1;
#endif

    /* process document */
    while (*c) {
        if (is_xmlws(*c)) {
            /* skip whitespaces */
            ign_xmlws(c);
        } else if (!memcmp(c, "<?", 2)) {
            /* XMLDecl or PI - ignore it */
            c += 2;
            if (parse_ignore(c, "?>", &len)) {
                return NULL;
            }
            c += len;
        } else if (!memcmp(c, "<!--", 4)) {
            /* Comment - ignore it */
            c += 2;
            if (parse_ignore(c, "-->", &len)) {
                return NULL;
            }
            c += len;
        } else if (!memcmp(c, "<!", 2)) {
            /* DOCTYPE */
            /* TODO - standalone ignore counting < and > */
            LOGERR(LY_EINVAL, "DOCTYPE not supported in XML documents.");
            return NULL;
        } else if (*c == '<') {
            /* element - process it in next loop to strictly follow XML
             * format
             */
            break;
        } else {
            LOGVAL(LYE_XML_INCHAR, lineno, c);
            return NULL;
        }
    }

    root = parse_elem(ctx, c, &len, NULL);
    if (!root) {
        return NULL;
    }
    c += len;

    /* ignore the rest of document where can be comments, PIs and whitespaces,
     * note that we are not detecting syntax errors in these parts
     */
    ign_xmlws(c);
    if (*c) {
        LOGWRN("There are some not parsed data:\n%s", c);
    }

    return root;
}

API struct lyxml_elem *
lyxml_read_fd(struct ly_ctx *ctx, int fd, int UNUSED(options))
{
    if (fd == -1 || !ctx) {
        LOGERR(LY_EINVAL, "%s: Invalid parameter.", __func__);
        return NULL;
    }

    LOGERR(LY_EINT, "%s function is not implemented", __func__);
    return NULL;
}

API struct lyxml_elem *
lyxml_read_file(struct ly_ctx *ctx, const char *filename, int UNUSED(options))
{
    if (!filename || !ctx) {
        LOGERR(LY_EINVAL, "%s: Invalid parameter.", __func__);
        return NULL;
    }

    LOGERR(LY_EINT, "%s function is not implemented", __func__);
    return NULL;
}

static int
dump_text(FILE * f, const char *text)
{
    unsigned int i, n;

    for (i = n = 0; text[i]; i++) {
        switch (text[i]) {
        case '&':
            n += fprintf(f, "&amp;");
            break;
        case '<':
            n += fprintf(f, "&lt;");
            break;
        case '>':
            /* not needed, just for readability */
            n += fprintf(f, "&gt;");
            break;
        default:
            fputc(text[i], f);
            n++;
        }
    }

    return n;
}

static int
dump_elem(FILE * f, struct lyxml_elem *e, int level, int options)
{
    int size = 0;
    struct lyxml_attr *a;
    struct lyxml_elem *child;
    const char *delim, *delim_outer;
    int indent;

    if (!e->name) {
        /* mixed content */
        if (e->content) {
            return dump_text(f, e->content);
        } else {
            return 0;
        }
    }

    delim = delim_outer = "\n";
    indent = 2 * level;
    if ((e->flags & LYXML_ELEM_MIXED) || (e->parent && (e->parent->flags & LYXML_ELEM_MIXED))) {
        delim = "";
    }
    if (e->parent && (e->parent->flags & LYXML_ELEM_MIXED)) {
        delim_outer = "";
        indent = 0;
    }

    if (!options || (options & LYXML_DUMP_OPEN)) {
        /* opening tag */
        if (e->ns && e->ns->prefix) {
            size += fprintf(f, "%*s<%s:%s", indent, "", e->ns->prefix, e->name);
        } else {
            size += fprintf(f, "%*s<%s", indent, "", e->name);
        }
    } else if (options & LYXML_DUMP_CLOSE) {
        indent = 0;
        goto close;
    }

    /* attributes */
    for (a = e->attr; a; a = a->next) {
        if (a->type == LYXML_ATTR_NS) {
            if (a->name) {
                size += fprintf(f, " xmlns:%s=\"%s\"", a->name, a->value ? a->value : "");
            } else {
                size += fprintf(f, " xmlns=\"%s\"", a->value ? a->value : "");
            }
        } else if (a->ns && a->ns->prefix) {
            size += fprintf(f, " %s:%s=\"%s\"", a->ns->prefix, a->name, a->value);
        } else {
            size += fprintf(f, " %s=\"%s\"", a->name, a->value);
        }
    }

    /* apply options */
    if (options == (LYXML_DUMP_OPEN | LYXML_DUMP_CLOSE)) {
        size += fprintf(f, "/>%s", delim);
        return size;
    } else if (options & LYXML_DUMP_OPEN) {
        fputc('>', f);
        return ++size;
    } else if (options & LYXML_DUMP_ATTRS) {
        return size;
    }

    if (!e->child && !e->content) {
        size += fprintf(f, "/>%s", delim);
        return size;
    } else if (e->content) {
        fputc('>', f);
        size++;

        size += dump_text(f, e->content);

        if (e->ns && e->ns->prefix) {
            size += fprintf(f, "</%s:%s>%s", e->ns->prefix, e->name, delim);
        } else {
            size += fprintf(f, "</%s>%s", e->name, delim);
        }
        return size;
    } else {
        size += fprintf(f, ">%s", delim);
    }

    /* go recursively */
    LY_TREE_FOR(e->child, child) {
        size += dump_elem(f, child, level + 1, 0);
    }

close:
    /* closing tag */
    if (e->ns && e->ns->prefix) {
        size += fprintf(f, "%*s</%s:%s>%s", indent, "", e->ns->prefix, e->name, delim_outer);
    } else {
        size += fprintf(f, "%*s</%s>%s", indent, "", e->name, delim_outer);
    }

    return size;
}

API int
lyxml_dump(FILE * stream, struct lyxml_elem *elem, int options)
{
    if (!elem) {
        return 0;
    }

    return dump_elem(stream, elem, 0, options);
}<|MERGE_RESOLUTION|>--- conflicted
+++ resolved
@@ -442,11 +442,7 @@
 }
 
 int
-<<<<<<< HEAD
-lyxml_getutf8(const char *buf, unsigned int *read)
-=======
 lyxml_getutf8(const char *buf, unsigned int *read, unsigned int line)
->>>>>>> f1607952
 {
     int c, aux;
     int i;
@@ -778,22 +774,14 @@
 
     /* process name part of the attribute */
     start = c;
-<<<<<<< HEAD
-    uc = lyxml_getutf8(c, &size);
-=======
     uc = lyxml_getutf8(c, &size, lineno);
->>>>>>> f1607952
     if (!is_xmlnamestartchar(uc)) {
         LOGVAL(LYE_XML_INVAL, lineno, "NameStartChar of the attribute");
         free(attr);
         return NULL;
     }
     c += size;
-<<<<<<< HEAD
-    uc = lyxml_getutf8(c, &size);
-=======
     uc = lyxml_getutf8(c, &size, lineno);
->>>>>>> f1607952
     while (is_xmlnamechar(uc)) {
         if (attr->type == LYXML_ATTR_STD && *c == ':') {
             /* attribute in a namespace */
@@ -805,11 +793,7 @@
             attr->ns = lyxml_get_ns(parent, prefix);
         }
         c += size;
-<<<<<<< HEAD
-        uc = lyxml_getutf8(c, &size);
-=======
         uc = lyxml_getutf8(c, &size, lineno);
->>>>>>> f1607952
     }
 
     /* store the name */
@@ -882,21 +866,13 @@
     c++;
     e = c;
 
-<<<<<<< HEAD
-    uc = lyxml_getutf8(e, &size);
-=======
     uc = lyxml_getutf8(e, &size, lineno);
->>>>>>> f1607952
     if (!is_xmlnamestartchar(uc)) {
         LOGVAL(LYE_XML_INVAL, lineno, "NameStartChar of the element");
         return NULL;
     }
     e += size;
-<<<<<<< HEAD
-    uc = lyxml_getutf8(e, &size);
-=======
     uc = lyxml_getutf8(e, &size, lineno);
->>>>>>> f1607952
     while (is_xmlnamechar(uc)) {
         if (*e == ':') {
             if (prefix_len) {
@@ -912,11 +888,7 @@
             c = start;
         }
         e += size;
-<<<<<<< HEAD
-        uc = lyxml_getutf8(e, &size);
-=======
         uc = lyxml_getutf8(e, &size, lineno);
->>>>>>> f1607952
     }
     if (!*e) {
         LOGVAL(LYE_EOF, lineno);
@@ -961,21 +933,13 @@
                 c += 2;
                 /* get name and check it */
                 e = c;
-<<<<<<< HEAD
-                uc = lyxml_getutf8(e, &size);
-=======
                 uc = lyxml_getutf8(e, &size, lineno);
->>>>>>> f1607952
                 if (!is_xmlnamestartchar(uc)) {
                     LOGVAL(LYE_XML_INVAL, lineno, "NameStartChar of the attribute");
                     goto error;
                 }
                 e += size;
-<<<<<<< HEAD
-                uc = lyxml_getutf8(e, &size);
-=======
                 uc = lyxml_getutf8(e, &size, lineno);
->>>>>>> f1607952
                 while (is_xmlnamechar(uc)) {
                     if (*e == ':') {
                         /* element in a namespace */
@@ -990,11 +954,7 @@
                         c = start;
                     }
                     e += size;
-<<<<<<< HEAD
-                    uc = lyxml_getutf8(e, &size);
-=======
                     uc = lyxml_getutf8(e, &size, lineno);
->>>>>>> f1607952
                 }
                 if (!*e) {
                     LOGVAL(LYE_EOF, lineno);
