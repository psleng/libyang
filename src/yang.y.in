--- conflicted
+++ resolved
@@ -1,4813 +1,4767 @@
-/**
- * @file yang.y
- * @author Pavol Vican
- * @brief YANG parser for libyang (bison grammar)
- *
- * Copyright (c) 2015 CESNET, z.s.p.o.
- *
- * This source code is licensed under BSD 3-Clause License (the "License").
- * You may not use this file except in compliance with the License.
- * You may obtain a copy of the License at
- *
- *     https://opensource.org/licenses/BSD-3-Clause
- */
+/**
+ * @file yang.y
+ * @author Pavol Vican
+ * @brief YANG parser for libyang (bison grammar)
+ *
+ * Copyright (c) 2015 CESNET, z.s.p.o.
+ *
+ * This source code is licensed under BSD 3-Clause License (the "License").
+ * You may not use this file except in compliance with the License.
+ * You may obtain a copy of the License at
+ *
+ *     https://opensource.org/licenses/BSD-3-Clause
+ */
+
+%define api.pure full
+%locations
+
+%parse-param {void *scanner}
+%parse-param {struct yang_parameter *param}
+
+%lex-param {void *scanner}
+
+%{
+#include <stdio.h>
+#include <stdarg.h>
+#include <string.h>
+#include <stdlib.h>
+#include "context.h"
+#include "resolve.h"
+#include "common.h"
+#include "parser_yang.h"
+#include "parser_yang_lex.h"
+#include "parser.h"
+
+#define YANG_ADDELEM(current_ptr, size)                                                  \
+    if (!(size % LY_YANG_ARRAY_SIZE)) {                                                  \
+        void *tmp;                                                                       \
+                                                                                         \
+        tmp = realloc(current_ptr, (sizeof *current_ptr) * (size + LY_YANG_ARRAY_SIZE)); \
+        if (!tmp) {                                                                      \
+            LOGMEM;                                                                      \
+            free(s);                                                                     \
+            YYABORT;                                                                     \
+        }                                                                                \
+        memset(tmp + (sizeof *current_ptr) * size, 0, (sizeof *current_ptr) * LY_YANG_ARRAY_SIZE); \
+        current_ptr = tmp;                                                               \
+    }                                                                                    \
+    actual = &current_ptr[size++];                                                       \
+
+void yyerror(YYLTYPE *yylloc, void *scanner, struct yang_parameter *param, ...);
+/* pointer on the current parsed element 'actual' */
+%}
+
+%union {
+  int32_t i;
+  uint32_t uint;
+  char *str;
+  char **p_str;
+  void *v;
+  char ch;
+  struct yang_type *type;
+  struct lys_deviation *dev;
+  struct lys_deviate *deviate;
+  union {
+    uint32_t index;
+    struct lys_node_container *container;
+    struct lys_node_anydata *anydata;
+    struct type_node node;
+    struct lys_node_case *cs;
+    struct lys_node_grp *grouping;
+    struct lys_refine *refine;
+    struct lys_node_notif *notif;
+    struct lys_node_uses *uses;
+    struct lys_node_inout *inout;
+    struct lys_node_augment *augment;
+  } nodes;
+  enum yytokentype token;
+  struct {
+    void *actual;
+    enum yytokentype token;
+  } backup_token;
+  struct {
+    struct lys_revision **revision;
+    int index;
+  } revisions;
+}
+
+%token UNION_KEYWORD
+%token ANYXML_KEYWORD
+%token WHITESPACE
+%token ERROR
+%token EOL
+%token STRING
+%token STRINGS
+%token IDENTIFIER
+%token IDENTIFIERPREFIX
+%token REVISION_DATE
+%token TAB
+%token DOUBLEDOT
+%token URI
+%token INTEGER
+%token NON_NEGATIVE_INTEGER
+%token ZERO
+%token DECIMAL
+%token ARGUMENT_KEYWORD
+%token AUGMENT_KEYWORD
+%token BASE_KEYWORD
+%token BELONGS_TO_KEYWORD
+%token BIT_KEYWORD
+%token CASE_KEYWORD
+%token CHOICE_KEYWORD
+%token CONFIG_KEYWORD
+%token CONTACT_KEYWORD
+%token CONTAINER_KEYWORD
+%token DEFAULT_KEYWORD
+%token DESCRIPTION_KEYWORD
+%token ENUM_KEYWORD
+%token ERROR_APP_TAG_KEYWORD
+%token ERROR_MESSAGE_KEYWORD
+%token EXTENSION_KEYWORD
+%token DEVIATION_KEYWORD
+%token DEVIATE_KEYWORD
+%token FEATURE_KEYWORD
+%token FRACTION_DIGITS_KEYWORD
+%token GROUPING_KEYWORD
+%token IDENTITY_KEYWORD
+%token IF_FEATURE_KEYWORD
+%token IMPORT_KEYWORD
+%token INCLUDE_KEYWORD
+%token INPUT_KEYWORD
+%token KEY_KEYWORD
+%token LEAF_KEYWORD
+%token LEAF_LIST_KEYWORD
+%token LENGTH_KEYWORD
+%token LIST_KEYWORD
+%token MANDATORY_KEYWORD
+%token MAX_ELEMENTS_KEYWORD
+%token MIN_ELEMENTS_KEYWORD
+%token MODULE_KEYWORD
+%token MUST_KEYWORD
+%token NAMESPACE_KEYWORD
+%token NOTIFICATION_KEYWORD
+%token ORDERED_BY_KEYWORD
+%token ORGANIZATION_KEYWORD
+%token OUTPUT_KEYWORD
+%token PATH_KEYWORD
+%token PATTERN_KEYWORD
+%token POSITION_KEYWORD
+%token PREFIX_KEYWORD
+%token PRESENCE_KEYWORD
+%token RANGE_KEYWORD
+%token REFERENCE_KEYWORD
+%token REFINE_KEYWORD
+%token REQUIRE_INSTANCE_KEYWORD
+%token REVISION_KEYWORD
+%token REVISION_DATE_KEYWORD
+%token RPC_KEYWORD
+%token STATUS_KEYWORD
+%token SUBMODULE_KEYWORD
+%token TYPE_KEYWORD
+%token TYPEDEF_KEYWORD
+%token UNIQUE_KEYWORD
+%token UNITS_KEYWORD
+%token USES_KEYWORD
+%token VALUE_KEYWORD
+%token WHEN_KEYWORD
+%token YANG_VERSION_KEYWORD
+%token YIN_ELEMENT_KEYWORD
+%token ADD_KEYWORD
+%token CURRENT_KEYWORD
+%token DELETE_KEYWORD
+%token DEPRECATED_KEYWORD
+%token FALSE_KEYWORD
+%token NOT_SUPPORTED_KEYWORD
+%token OBSOLETE_KEYWORD
+%token REPLACE_KEYWORD
+%token SYSTEM_KEYWORD
+%token TRUE_KEYWORD
+%token UNBOUNDED_KEYWORD
+%token USER_KEYWORD
+%token ACTION_KEYWORD
+%token MODIFIER_KEYWORD
+%token ANYDATA_KEYWORD
+%token NODE
+%token NODE_PRINT
+%token EXTENSION_INSTANCE
+%token SUBMODULE_EXT_KEYWORD
+
+%type <uint> positive_integer_value
+%type <uint> non_negative_integer_value
+%type <uint> max_value_arg_str
+%type <uint> max_value_arg
+%type <uint> max_elements_stmt
+%type <uint> min_value_arg_str
+%type <uint> min_value_arg
+%type <uint> min_elements_stmt
+%type <uint> fraction_digits_arg_str
+%type <uint> fraction_digits_arg
+%type <uint> position_value_arg_str
+%type <uint> position_value_arg
+%type <uint> yin_element_arg_str
+%type <uint> yin_element_arg
+%type <uint> fraction_digits_stmt
+%type <uint> position_stmt
+%type <i> value_stmt
+%type <i> require_instance_stmt
+%type <i> require_instance_arg_str
+%type <i> require_instance_arg
+%type <i> import_opt_stmt
+%type <i> include_opt_stmt
+%type <i> module_header_stmt
+%type <i> submodule_header_stmt
+%type <str> message_opt_stmt
+%type <i> status_stmt
+%type <i> status_arg_str
+%type <i> status_arg
+%type <i> config_stmt
+%type <i> config_arg_str
+%type <i> config_arg
+%type <i> mandatory_stmt
+%type <i> mandatory_arg_str
+%type <i> mandatory_arg
+%type <i> ordered_by_stmt
+%type <i> ordered_by_arg_str
+%type <i> ordered_by_arg
+%type <i> integer_value_arg_str
+%type <i> value_arg
+%type <i> integer_value
+%type <i> ext_substatements
+%type <str> pattern_arg_str
+%type <nodes> container_opt_stmt
+%type <nodes> anyxml_opt_stmt
+%type <nodes> choice_opt_stmt
+%type <nodes> case_opt_stmt
+%type <nodes> grouping_opt_stmt
+%type <nodes> leaf_opt_stmt
+%type <nodes> leaf_list_opt_stmt
+%type <nodes> list_opt_stmt
+%type <nodes> type_opt_stmt
+%type <nodes> uses_opt_stmt
+%type <nodes> refine_body_opt_stmts
+%type <nodes> augment_opt_stmt
+%type <nodes> rpc_opt_stmt
+%type <nodes> notification_opt_stmt
+%type <dev> deviation_opt_stmt
+%type <deviate> deviate_add_opt_stmt
+%type <deviate> deviate_delete_opt_stmt
+%type <deviate> deviate_replace_opt_stmt
+%type <ch> pattern_opt_stmt
+%type <ch> pattern_end
+%type <ch> modifier_stmt
+%type <p_str> tmp_string
+%type <str> string_opt_part1
+%type <str> semicolom
+%type <str> curly_bracket_open
+%type <str> unknown_statement2_yang_stmt
+%type <str> unknown_statement2_module_stmt
+%type <v> type_ext_alloc
+%type <v> typedef_ext_alloc
+%type <v> iffeature_ext_alloc
+%type <v> restriction_ext_alloc
+%type <v> when_ext_alloc
+%type <revisions> revision_ext_alloc
+%type <token> import_arg_str
+%type <token> include_arg_str
+%type <token> argument_str
+%type <token> belongs_to_arg_str
+%type <backup_token> revision_arg_stmt
+%type <backup_token> grouping_arg_str
+%type <backup_token> container_arg_str
+%type <backup_token> leaf_arg_str
+%type <backup_token> leaf_list_arg_str
+%type <backup_token> list_arg_str
+%type <backup_token> choice_arg_str
+%type <backup_token> case_arg_str
+%type <backup_token> anyxml_arg_str
+%type <backup_token> anydata_arg_str
+%type <backup_token> uses_arg_str
+%type <backup_token> uses_augment_arg
+%type <backup_token> augment_arg
+%type <backup_token> action_arg_str
+%type <backup_token> rpc_arg_str
+%type <backup_token> input_arg
+%type <backup_token> output_arg
+%type <backup_token> notification_arg_str
+%type <backup_token> extension_arg_str
+%type <backup_token> feature_arg_str
+%type <backup_token> identity_arg_str
+%type <backup_token> if_feature_arg
+%type <backup_token> typedef_arg_str
+%type <backup_token> type_arg_str
+%type <backup_token> length_arg_str
+%type <backup_token> pattern_sep
+%type <backup_token> range_arg_str
+%type <backup_token> union_spec
+%type <backup_token> enum_arg_str
+%type <backup_token> bit_arg_str
+%type <backup_token> when_arg_str
+%type <backup_token> must_agr_str
+%type <backup_token> refine_arg_str
+%type <backup_token> deviation_arg
+%type <backup_token> deviate_not_supported
+%type <backup_token> deviate_add
+%type <backup_token> deviate_delete
+%type <backup_token> deviate_replace
+%type <backup_token> string_opt
+
+%destructor { free($$); } pattern_arg_str string_opt_part1 semicolom curly_bracket_open
+%destructor { free(($$) ? *$$ : NULL); } tmp_string
+%destructor { yang_type_free(param->module->ctx, $$); } type_ext_alloc
+%destructor { yang_type_free(param->module->ctx, &((struct lys_tpdf *)$$)->type); } typedef_ext_alloc
+
+%initial-action { yylloc.last_column = 0;
+                  if (param->flags & EXT_INSTANCE_SUBSTMT) {
+                    is_ext_instance = 1;
+                    ext_instance = (struct lys_ext_instance_complex *)param->actual_node;
+                    ext_name = (char *)param->data_node;
+                  } else {
+                    is_ext_instance = 0;
+                  }
+                  yylloc.last_line = is_ext_instance;     /* HACK for flex - return SUBMODULE_KEYWORD or SUBMODULE_EXT_KEYWORD */
+                  param->value = &s;
+                  param->data_node = (void **)&data_node;
+                  param->actual_node = &actual;
+                  backup_type = NODE;
+                  trg = (param->submodule) ? (struct lys_module *)param->submodule : param->module;
+                }
+
+%%
+
+/* to simplify code, store the module/submodule being processed as trg */
+
+start: module_stmt
+ |  submodule_stmt
+ |  ext_substatements
+
+tmp_string: STRING { if (yyget_text(scanner)[0] == '"') {
+                      char *tmp;
 
-%define api.pure full
-%locations
+                      s = malloc(yyget_leng(scanner) - 1 + 7 * yylval.i);
+                      if (!s) {
+                        LOGMEM;
+                        YYABORT;
+                      }
+                      if (!(tmp = yang_read_string(yyget_text(scanner) + 1, s, yyget_leng(scanner) - 2, 0, yylloc.first_column))) {
+                        YYABORT;
+                      }
+                      s = tmp;
+                    } else {
+                      s = calloc(1, yyget_leng(scanner) - 1);
+                      if (!s) {
+                        LOGMEM;
+                        YYABORT;
+                      }
+                      memcpy(s, yyget_text(scanner) + 1, yyget_leng(scanner) - 2);
+                    }
+                    $$ = &s;
+                  }
+
+string_1: tmp_string optsep string_2
+
+
+string_2: @EMPTYDIR@
+  |  string_2 '+' optsep
+     STRING { if (yyget_leng(scanner) > 2) {
+                int length_s = strlen(s), length_tmp = yyget_leng(scanner);
+                char *tmp;
+
+                tmp = realloc(s, length_s + length_tmp - 1);
+                if (!tmp) {
+                  LOGMEM;
+                  YYABORT;
+                }
+                s = tmp;
+                if (yyget_text(scanner)[0] == '"') {
+                  if (!(tmp = yang_read_string(yyget_text(scanner) + 1, s, length_tmp - 2, length_s, yylloc.first_column))) {
+                    YYABORT;
+                  }
+                  s = tmp;
+                } else {
+                  memcpy(s + length_s, yyget_text(scanner) + 1, length_tmp - 2);
+                  s[length_s + length_tmp - 2] = '\0';
+                }
+              }
+            }
+     optsep;
+
+module_arg_str: identifier_arg_str { if (param->submodule) {
+                                       free(s);
+                                       LOGVAL(LYE_INSTMT, LY_VLOG_NONE, NULL, "module");
+                                       YYABORT;
+                                     }
+                                     trg = param->module;
+                                     yang_read_common(trg,s,MODULE_KEYWORD);
+                                     s = NULL;
+                                     actual_type = MODULE_KEYWORD;
+                                   }
+
+module_stmt: optsep MODULE_KEYWORD sep module_arg_str
+             '{' stmtsep
+                 module_header_stmts
+                 linkage_stmts
+                 meta_stmts
+                 revision_stmts
+                 body_stmts_end
+             '}' optsep
+
+
+module_header_stmts: module_header_stmt { if (!param->module->ns) {
+                                            LOGVAL(LYE_MISSCHILDSTMT, LY_VLOG_NONE, NULL, "namespace", "module");
+                                            YYABORT;
+                                          }
+                                          if (!param->module->prefix) {
+                                            LOGVAL(LYE_MISSCHILDSTMT, LY_VLOG_NONE, NULL, "prefix", "module");
+                                            YYABORT;
+                                          }
+                                        }
+
+module_header_stmt: @EMPTYDIR@  { $$ = 0; }
+  |  module_header_stmt yang_version_stmt { if (yang_check_version(param->module, param->submodule, s, $1)) {
+                                              YYABORT;
+                                            }
+                                            $$ = 1;
+                                            s = NULL;
+                                          }
+  |  module_header_stmt namespace_stmt { if (yang_read_common(param->module, s, NAMESPACE_KEYWORD)) {
+                                           YYABORT;
+                                         }
+                                         s = NULL;
+                                       }
+  |  module_header_stmt prefix_stmt { if (yang_read_prefix(trg, NULL, s)) {
+                                        YYABORT;
+                                      }
+                                      s = NULL;
+                                    }
+
+submodule_arg_str: identifier_arg_str { if (!param->submodule) {
+                                          free(s);
+                                          LOGVAL(LYE_SUBMODULE, LY_VLOG_NONE, NULL);
+                                          YYABORT;
+                                        }
+                                        trg = (struct lys_module *)param->submodule;
+                                        yang_read_common(trg,s,MODULE_KEYWORD);
+                                        s = NULL;
+                                        actual_type = SUBMODULE_KEYWORD;
+                                      }
+
+submodule_stmt: optsep SUBMODULE_KEYWORD sep submodule_arg_str
+                '{' stmtsep
+                    submodule_header_stmts
+                    linkage_stmts
+                    meta_stmts
+                    revision_stmts
+                    body_stmts_end
+                '}' optsep
+
+
+submodule_header_stmts: submodule_header_stmt { if (!param->submodule->prefix) {
+                                                  LOGVAL(LYE_MISSCHILDSTMT, LY_VLOG_NONE, NULL, "belongs-to", "submodule");
+                                                  YYABORT;
+                                                }
+                                                if (!$1) {
+                                                  /* check version compatibility with the main module */
+                                                  if (param->module->version > 1) {
+                                                      LOGVAL(LYE_INVER, LY_VLOG_NONE, NULL);
+                                                      YYABORT;
+                                                  }
+                                                }
+                                              }
+
+submodule_header_stmt: @EMPTYDIR@ { $$ = 0; }
+  |  submodule_header_stmt yang_version_stmt { if (yang_check_version(param->module, param->submodule, s, $1)) {
+                                                 YYABORT;
+                                               }
+                                               $$ = 1;
+                                               s = NULL;
+                                             }
+  |  submodule_header_stmt belongs_to_stmt stmtsep
+
+yang_version_arg: string { backup_type = actual_type;
+                           actual_type = YANG_VERSION_KEYWORD;
+                         }
+
+yang_version_stmt: YANG_VERSION_KEYWORD sep yang_version_arg stmtend
+
+namespace_arg_str: string { backup_type = actual_type;
+                            actual_type = NAMESPACE_KEYWORD;
+                          }
+
+namespace_stmt: NAMESPACE_KEYWORD sep namespace_arg_str stmtend
+
+linkage_stmts: @EMPTYDIR@
+ |  linkage_stmts import_stmt stmtsep
+ |  linkage_stmts include_stmt stmtsep
+
+import_stmt: IMPORT_KEYWORD sep import_arg_str
+             '{' stmtsep
+                 import_opt_stmt
+             '}' { actual_type = $3;
+                   backup_type = NODE;
+                   actual = NULL;
+                 }
+
+import_arg_str: identifier_arg_str { YANG_ADDELEM(trg->imp, trg->imp_size);
+                                     /* HACK for unres */
+                                     ((struct lys_import *)actual)->module = (struct lys_module *)s;
+                                     s = NULL;
+                                     $$ = actual_type;
+                                     actual_type = IMPORT_KEYWORD;
+                                   }
+
+import_opt_stmt: @EMPTYDIR@ { $$ = 0; }
+  |  import_opt_stmt prefix_stmt { if (yang_read_prefix(trg, actual, s)) {
+                                     YYABORT;
+                                   }
+                                   s = NULL;
+                                 }
+  |  import_opt_stmt description_stmt { if (trg->version != 2) {
+                                          LOGVAL(LYE_INSTMT, LY_VLOG_NONE, NULL, "description");
+                                          free(s);
+                                          YYABORT;
+                                        }
+                                        if (yang_read_description(trg, actual, s, "import", IMPORT_KEYWORD)) {
+                                          YYABORT;
+                                        }
+                                        s = NULL;
+                                        $$ = $1;
+                                      }
+  |  import_opt_stmt reference_stmt { if (trg->version != 2) {
+                                        LOGVAL(LYE_INSTMT, LY_VLOG_NONE, NULL, "reference");
+                                        free(s);
+                                        YYABORT;
+                                      }
+                                      if (yang_read_reference(trg, actual, s, "import", IMPORT_KEYWORD)) {
+                                        YYABORT;
+                                      }
+                                      s = NULL;
+                                      $$ = $1;
+                                    }
+  |  import_opt_stmt revision_date_stmt { if ($1) {
+                                            LOGVAL(LYE_TOOMANY, LY_VLOG_NONE, NULL, "revision-date", "import");
+                                            free(s);
+                                            YYABORT;
+                                          }
+                                          memcpy(((struct lys_import *)actual)->rev, s, LY_REV_SIZE-1);
+                                          free(s);
+                                          s = NULL;
+                                          $$ = 1;
+                                        }
+
+include_arg_str: identifier_arg_str { YANG_ADDELEM(trg->inc, trg->inc_size);
+                                     /* HACK for unres */
+                                     ((struct lys_include *)actual)->submodule = (struct lys_submodule *)s;
+                                     s = NULL;
+                                     $$ = actual_type;
+                                     actual_type = INCLUDE_KEYWORD;
+                                   }
+
+include_stmt: INCLUDE_KEYWORD sep include_arg_str include_end { actual_type = $3;
+                                                                backup_type = NODE;
+                                                                actual = NULL;
+                                                              }
+
+include_end: ';'
+  | '{' stmtsep
+        include_opt_stmt
+    '}'
+
+include_opt_stmt: @EMPTYDIR@ { $$ = 0; }
+  |  include_opt_stmt description_stmt { if (trg->version != 2) {
+                                           LOGVAL(LYE_INSTMT, LY_VLOG_NONE, NULL, "description");
+                                           free(s);
+                                           YYABORT;
+                                         }
+                                         if (yang_read_description(trg, actual, s, "include", INCLUDE_KEYWORD)) {
+                                            YYABORT;
+                                         }
+                                         s = NULL;
+                                         $$ = $1;
+                                       }
+  |  include_opt_stmt reference_stmt { if (trg->version != 2) {
+                                         LOGVAL(LYE_INSTMT, LY_VLOG_NONE, NULL, "reference");
+                                         free(s);
+                                         YYABORT;
+                                       }
+                                       if (yang_read_reference(trg, actual, s, "include", INCLUDE_KEYWORD)) {
+                                         YYABORT;
+                                       }
+                                       s = NULL;
+                                       $$ = $1;
+                                     }
+  |  include_opt_stmt revision_date_stmt { if ($1) {
+                                             LOGVAL(LYE_TOOMANY, LY_VLOG_NONE, NULL, "revision-date", "include");
+                                             free(s);
+                                             YYABORT;
+                                           }
+                                           memcpy(((struct lys_include *)actual)->rev, s, LY_REV_SIZE-1);
+                                           free(s);
+                                           s = NULL;
+                                           $$ = 1;
+                                         }
+
+revision_date_arg: date_arg_str { backup_type = actual_type;
+                                  actual_type = REVISION_DATE_KEYWORD;
+                                }
+
+revision_date_stmt: REVISION_DATE_KEYWORD sep revision_date_arg stmtend
+
+belongs_to_arg_str: identifier_arg_str { $$ = actual_type;
+                                         if (is_ext_instance) {
+                                           if (yang_read_extcomplex_str(trg, ext_instance, "belongs-to", ext_name, s,
+                                                                        0, LY_STMT_BELONGSTO)) {
+                                             YYABORT;
+                                           }
+                                         } else {
+                                           if (param->submodule->prefix) {
+                                             LOGVAL(LYE_TOOMANY, LY_VLOG_NONE, NULL, "belongs-to", "submodule");
+                                             free(s);
+                                             YYABORT;
+                                           }
+                                           if (!ly_strequal(s, param->submodule->belongsto->name, 0)) {
+                                             LOGVAL(LYE_INARG, LY_VLOG_NONE, NULL, s, "belongs-to");
+                                             free(s);
+                                             YYABORT;
+                                           }
+                                           free(s);
+                                         }
+                                         s = NULL;
+                                         actual_type = BELONGS_TO_KEYWORD;
+                                       }
+
+belongs_to_stmt: BELONGS_TO_KEYWORD sep belongs_to_arg_str
+                 '{' stmtsep
+                     prefix_stmt
+                 '}' { if (is_ext_instance) {
+                         if (yang_read_extcomplex_str(trg, ext_instance, "prefix", "belongs-to", s,
+                                                      LY_STMT_BELONGSTO, LY_STMT_PREFIX)) {
+                           YYABORT;
+                         }
+                       } else {
+                         if (yang_read_prefix(trg, NULL, s)) {
+                           YYABORT;
+                         }
+                       }
+                       s = NULL;
+                       actual_type = $3;
+                     }
+
+prefix_arg: prefix_arg_str { backup_type = actual_type;
+                             actual_type = PREFIX_KEYWORD;
+                           }
+
+prefix_stmt: PREFIX_KEYWORD sep prefix_arg stmtend
+
+meta_stmts: @EMPTYDIR@
+  |  meta_stmts organization_stmt { if (yang_read_common(trg, s, ORGANIZATION_KEYWORD)) {
+                                      YYABORT;
+                                    }
+                                    s = NULL;
+                                  }
+  |  meta_stmts contact_stmt { if (yang_read_common(trg, s, CONTACT_KEYWORD)) {
+                                 YYABORT;
+                               }
+                               s = NULL;
+                             }
+  |  meta_stmts description_stmt { if (yang_read_description(trg, NULL, s, NULL, MODULE_KEYWORD)) {
+                                     YYABORT;
+                                   }
+                                   s = NULL;
+                                 }
+  |  meta_stmts reference_stmt { if (yang_read_reference(trg, NULL, s, NULL, MODULE_KEYWORD)) {
+                                   YYABORT;
+                                 }
+                                 s=NULL;
+                               }
+
+organization_arg: string { backup_type = actual_type;
+                           actual_type = ORGANIZATION_KEYWORD;
+                         }
+
+organization_stmt: ORGANIZATION_KEYWORD sep organization_arg stmtend
+
+contact_arg: string { backup_type = actual_type;
+                      actual_type = CONTACT_KEYWORD;
+                    }
+
+contact_stmt: CONTACT_KEYWORD sep contact_arg stmtend
+
+description_arg: string { backup_type = actual_type;
+                          actual_type = DESCRIPTION_KEYWORD;
+                        }
+
+description_stmt: DESCRIPTION_KEYWORD sep description_arg stmtend
+
+reference_arg: string { backup_type = actual_type;
+                        actual_type = REFERENCE_KEYWORD;
+                      }
+
+reference_stmt: REFERENCE_KEYWORD sep reference_arg stmtend
+
+revision_stmts: revision_stmts_opt { if (trg->rev_size) {
+                                      struct lys_revision *tmp;
+
+                                      tmp = realloc(trg->rev, trg->rev_size * sizeof *trg->rev);
+                                      if (!tmp) {
+                                        LOGMEM;
+                                        YYABORT;
+                                      }
+                                      trg->rev = tmp;
+                                    }
+                                  }
+
+
+revision_arg_stmt: date_arg_str { $$.token = actual_type;
+                                  $$.actual = actual;
+                                  if (!is_ext_instance) {
+                                    YANG_ADDELEM(trg->rev, trg->rev_size);
+                                  }
+                                  memcpy(((struct lys_revision *)actual)->date, s, LY_REV_SIZE);
+                                  free(s);
+                                  s = NULL;
+                                  actual_type = REVISION_KEYWORD;
+                                }
+
+revision_stmts_opt: @EMPTYDIR@
+  |  revision_stmts_opt revision_stmt stmtsep { int i;
+
+                                                /* check uniqueness of the revision date - not required by RFC */
+                                                for (i = 0; i < (trg->rev_size - 1); i++) {
+                                                  if (!strcmp(trg->rev[i].date, trg->rev[trg->rev_size - 1].date)) {
+                                                    LOGWRN("Module's revisions are not unique (%s).", trg->rev[trg->rev_size - 1].date);
+                                                    break;
+                                                  }
+                                                }
+                                              }
+
+revision_stmt: REVISION_KEYWORD sep revision_arg_stmt revision_end { actual_type = $3.token;
+                                                                     actual = $3.actual;
+                                                                   }
+
+revision_end: ';'
+  | '{' stmtsep
+        revision_opt_stmt
+    '}'
+
+revision_opt_stmt: @EMPTYDIR@
+  |  revision_opt_stmt description_stmt { if (yang_read_description(trg, actual, s, "revision",REVISION_KEYWORD)) {
+                                            YYABORT;
+                                          }
+                                          s = NULL;
+                                        }
+  |  revision_opt_stmt reference_stmt { if (yang_read_reference(trg, actual, s, "revision", REVISION_KEYWORD)) {
+                                          YYABORT;
+                                        }
+                                        s = NULL;
+                                      }
+  ;
+
+date_arg_str: REVISION_DATE { s = strdup(yyget_text(scanner));
+                              if (!s) {
+                                LOGMEM;
+                                YYABORT;
+                              }
+                            }
+              optsep
+  | string_1 { if (lyp_check_date(s)) {
+                   free(s);
+                   YYABORT;
+               }
+             }
+
+body_stmts_end: body_stmts { void *tmp;
+
+                             if (trg->tpdf_size) {
+                               tmp = realloc(trg->tpdf, trg->tpdf_size * sizeof *trg->tpdf);
+                               if (!tmp) {
+                                 LOGMEM;
+                                 YYABORT;
+                               }
+                               trg->tpdf = tmp;
+                             }
+
+                             if (trg->features_size) {
+                               tmp = realloc(trg->features, trg->features_size * sizeof *trg->features);
+                               if (!tmp) {
+                                 LOGMEM;
+                                 YYABORT;
+                               }
+                               trg->features = tmp;
+                             }
+
+                             if (trg->ident_size) {
+                               tmp = realloc(trg->ident, trg->ident_size * sizeof *trg->ident);
+                               if (!tmp) {
+                                 LOGMEM;
+                                 YYABORT;
+                               }
+                               trg->ident = tmp;
+                             }
+
+                             if (trg->augment_size) {
+                               tmp = realloc(trg->augment, trg->augment_size * sizeof *trg->augment);
+                               if (!tmp) {
+                                 LOGMEM;
+                                 YYABORT;
+                               }
+                               trg->augment = tmp;
+                             }
+
+                             if (trg->extensions_size) {
+                               tmp = realloc(trg->extensions, trg->extensions_size * sizeof *trg->extensions);
+                               if (!tmp) {
+                                 LOGMEM;
+                                 YYABORT;
+                               }
+                               trg->extensions = tmp;
+                             }
+                           }
+
+body_stmts: @EMPTYDIR@ { /* check the module with respect to the context now */
+                         if (!param->submodule) {
+                           switch (lyp_ctx_check_module(trg)) {
+                           case -1:
+                             YYABORT;
+                           case 0:
+                             break;
+                           case 1:
+                             /* it's already there */
+                             param->flags |= YANG_EXIST_MODULE;
+                             YYABORT;
+                           }
+                         }
+                         param->flags &= (~YANG_REMOVE_IMPORT);
+                         if (yang_check_imports(trg, param->unres)) {
+                           YYABORT;
+                         }
+                         actual = NULL;
+                       }
+  | body_stmts body_stmt stmtsep { actual = NULL; }
+
+
+body_stmt: extension_stmt
+  | feature_stmt
+  | identity_stmt
+  | typedef_stmt
+  | grouping_stmt
+  | data_def_stmt
+  | augment_stmt
+  | rpc_stmt
+  | notification_stmt
+  | deviation_stmt
+
+
+extension_arg_str: identifier_arg_str { $$.token = actual_type;
+                                        $$.actual = actual;
+                                        YANG_ADDELEM(trg->extensions, trg->extensions_size);
+                                        trg->extensions_size--;
+                                        ((struct lys_ext *)actual)->name = lydict_insert_zc(param->module->ctx, s);
+                                        ((struct lys_ext *)actual)->module = trg;
+                                        if (lyp_check_identifier(((struct lys_ext *)actual)->name, LY_IDENT_EXTENSION, trg, NULL)) {
+                                          trg->extensions_size++;
+                                          YYABORT;
+                                        }
+                                        trg->extensions_size++;
+                                        s = NULL;
+                                        actual_type = EXTENSION_KEYWORD;
+                                      }
+
+extension_stmt: EXTENSION_KEYWORD sep extension_arg_str extension_end
+                { struct lys_ext *ext = actual;
+                  ext->plugin = ext_get_plugin(ext->name, ext->module->name, ext->module->rev ? ext->module->rev[0].date : NULL);
+                  actual_type = $3.token;
+                  actual = $3.actual;
+                }
+
+extension_end: ';'
+  | '{' stmtsep
+        extension_opt_stmt
+    '}'
+
+extension_opt_stmt: @EMPTYDIR@
+  |  extension_opt_stmt argument_stmt stmtsep
+  |  extension_opt_stmt status_stmt { if (((struct lys_ext *)actual)->flags & LYS_STATUS_MASK) {
+                                        LOGVAL(LYE_TOOMANY, LY_VLOG_NONE, NULL, "status", "extension");
+                                        YYABORT;
+                                      }
+                                      ((struct lys_ext *)actual)->flags |= $2;
+                                    }
+  |  extension_opt_stmt description_stmt { if (yang_read_description(trg, actual, s, "extension", NODE)) {
+                                             YYABORT;
+                                           }
+                                           s = NULL;
+                                         }
+  |  extension_opt_stmt reference_stmt { if (yang_read_reference(trg, actual, s, "extension", NODE)) {
+                                           YYABORT;
+                                         }
+                                         s = NULL;
+                                       }
+
+argument_str: identifier_arg_str { $$ = actual_type;
+                                   if (is_ext_instance) {
+                                     if (yang_read_extcomplex_str(trg, ext_instance, "argument", ext_name, s,
+                                                                  0, LY_STMT_ARGUMENT)) {
+                                       YYABORT;
+                                     }
+                                   } else {
+                                     if (((struct lys_ext *)actual)->argument) {
+                                        LOGVAL(LYE_TOOMANY, LY_VLOG_NONE, NULL, "argument", "extension");
+                                        free(s);
+                                        YYABORT;
+                                     }
+                                     ((struct lys_ext *)actual)->argument = lydict_insert_zc(param->module->ctx, s);
+                                   }
+                                   s = NULL;
+                                   actual_type = ARGUMENT_KEYWORD;
+                                 }
+
+argument_stmt: ARGUMENT_KEYWORD sep  argument_str argument_end { actual_type = $3; }
+
+argument_end: ';'
+  | '{' stmtsep
+        yin_element_stmt
+    '}'
 
-%parse-param {void *scanner}
-%parse-param {struct yang_parameter *param}
-
-%lex-param {void *scanner}
-
-%{
-#include <stdio.h>
-#include <stdarg.h>
-#include <string.h>
-#include <stdlib.h>
-#include "context.h"
-#include "resolve.h"
-#include "common.h"
-#include "parser_yang.h"
-#include "parser_yang_lex.h"
-#include "parser.h"
-
-#define YANG_ADDELEM(current_ptr, size)                                                  \
-    if (!(size % LY_YANG_ARRAY_SIZE)) {                                                  \
-        void *tmp;                                                                       \
-                                                                                         \
-        tmp = realloc(current_ptr, (sizeof *current_ptr) * (size + LY_YANG_ARRAY_SIZE)); \
-        if (!tmp) {                                                                      \
-            LOGMEM;                                                                      \
-            free(s);                                                                     \
-            YYABORT;                                                                     \
-        }                                                                                \
-        memset(tmp + (sizeof *current_ptr) * size, 0, (sizeof *current_ptr) * LY_YANG_ARRAY_SIZE); \
-        current_ptr = tmp;                                                               \
-    }                                                                                    \
-    actual = &current_ptr[size++];                                                       \
-
-void yyerror(YYLTYPE *yylloc, void *scanner, struct yang_parameter *param, ...);
-/* pointer on the current parsed element 'actual' */
-%}
-
-%union {
-  int32_t i;
-  uint32_t uint;
-  char *str;
-  char **p_str;
-  void *v;
-  char ch;
-  struct yang_type *type;
-  struct lys_deviation *dev;
-  struct lys_deviate *deviate;
-  union {
-    uint32_t index;
-    struct lys_node_container *container;
-    struct lys_node_anydata *anydata;
-    struct type_node node;
-    struct lys_node_case *cs;
-    struct lys_node_grp *grouping;
-    struct lys_refine *refine;
-    struct lys_node_notif *notif;
-    struct lys_node_uses *uses;
-    struct lys_node_inout *inout;
-    struct lys_node_augment *augment;
-  } nodes;
-  enum yytokentype token;
-  struct {
-    void *actual;
-    enum yytokentype token;
-  } backup_token;
-  struct {
-    struct lys_revision **revision;
-    int index;
-  } revisions;
-}
-
-%token UNION_KEYWORD
-%token ANYXML_KEYWORD
-%token WHITESPACE
-%token ERROR
-%token EOL
-%token STRING
-%token STRINGS
-%token IDENTIFIER
-%token IDENTIFIERPREFIX
-%token REVISION_DATE
-%token TAB
-%token DOUBLEDOT
-%token URI
-%token INTEGER
-%token NON_NEGATIVE_INTEGER
-%token ZERO
-%token DECIMAL
-%token ARGUMENT_KEYWORD
-%token AUGMENT_KEYWORD
-%token BASE_KEYWORD
-%token BELONGS_TO_KEYWORD
-%token BIT_KEYWORD
-%token CASE_KEYWORD
-%token CHOICE_KEYWORD
-%token CONFIG_KEYWORD
-%token CONTACT_KEYWORD
-%token CONTAINER_KEYWORD
-%token DEFAULT_KEYWORD
-%token DESCRIPTION_KEYWORD
-%token ENUM_KEYWORD
-%token ERROR_APP_TAG_KEYWORD
-%token ERROR_MESSAGE_KEYWORD
-%token EXTENSION_KEYWORD
-%token DEVIATION_KEYWORD
-%token DEVIATE_KEYWORD
-%token FEATURE_KEYWORD
-%token FRACTION_DIGITS_KEYWORD
-%token GROUPING_KEYWORD
-%token IDENTITY_KEYWORD
-%token IF_FEATURE_KEYWORD
-%token IMPORT_KEYWORD
-%token INCLUDE_KEYWORD
-%token INPUT_KEYWORD
-%token KEY_KEYWORD
-%token LEAF_KEYWORD
-%token LEAF_LIST_KEYWORD
-%token LENGTH_KEYWORD
-%token LIST_KEYWORD
-%token MANDATORY_KEYWORD
-%token MAX_ELEMENTS_KEYWORD
-%token MIN_ELEMENTS_KEYWORD
-%token MODULE_KEYWORD
-%token MUST_KEYWORD
-%token NAMESPACE_KEYWORD
-%token NOTIFICATION_KEYWORD
-%token ORDERED_BY_KEYWORD
-%token ORGANIZATION_KEYWORD
-%token OUTPUT_KEYWORD
-%token PATH_KEYWORD
-%token PATTERN_KEYWORD
-%token POSITION_KEYWORD
-%token PREFIX_KEYWORD
-%token PRESENCE_KEYWORD
-%token RANGE_KEYWORD
-%token REFERENCE_KEYWORD
-%token REFINE_KEYWORD
-%token REQUIRE_INSTANCE_KEYWORD
-%token REVISION_KEYWORD
-%token REVISION_DATE_KEYWORD
-%token RPC_KEYWORD
-%token STATUS_KEYWORD
-%token SUBMODULE_KEYWORD
-%token TYPE_KEYWORD
-%token TYPEDEF_KEYWORD
-%token UNIQUE_KEYWORD
-%token UNITS_KEYWORD
-%token USES_KEYWORD
-%token VALUE_KEYWORD
-%token WHEN_KEYWORD
-%token YANG_VERSION_KEYWORD
-%token YIN_ELEMENT_KEYWORD
-%token ADD_KEYWORD
-%token CURRENT_KEYWORD
-%token DELETE_KEYWORD
-%token DEPRECATED_KEYWORD
-%token FALSE_KEYWORD
-%token NOT_SUPPORTED_KEYWORD
-%token OBSOLETE_KEYWORD
-%token REPLACE_KEYWORD
-%token SYSTEM_KEYWORD
-%token TRUE_KEYWORD
-%token UNBOUNDED_KEYWORD
-%token USER_KEYWORD
-%token ACTION_KEYWORD
-%token MODIFIER_KEYWORD
-%token ANYDATA_KEYWORD
-%token NODE
-%token NODE_PRINT
-%token EXTENSION_INSTANCE
-%token SUBMODULE_EXT_KEYWORD
-
-%type <uint> positive_integer_value
-%type <uint> non_negative_integer_value
-%type <uint> max_value_arg_str
-%type <uint> max_value_arg
-%type <uint> max_elements_stmt
-%type <uint> min_value_arg_str
-%type <uint> min_value_arg
-%type <uint> min_elements_stmt
-%type <uint> fraction_digits_arg_str
-%type <uint> fraction_digits_arg
-%type <uint> position_value_arg_str
-%type <uint> position_value_arg
-%type <uint> yin_element_arg_str
-%type <uint> yin_element_arg
-%type <uint> fraction_digits_stmt
-%type <uint> position_stmt
-%type <i> value_stmt
-%type <i> require_instance_stmt
-%type <i> require_instance_arg_str
-%type <i> require_instance_arg
-%type <i> import_opt_stmt
-%type <i> include_opt_stmt
-%type <i> module_header_stmt
-%type <i> submodule_header_stmt
-%type <str> message_opt_stmt
-%type <i> status_stmt
-%type <i> status_arg_str
-%type <i> status_arg
-%type <i> config_stmt
-%type <i> config_arg_str
-%type <i> config_arg
-%type <i> mandatory_stmt
-%type <i> mandatory_arg_str
-%type <i> mandatory_arg
-%type <i> ordered_by_stmt
-%type <i> ordered_by_arg_str
-%type <i> ordered_by_arg
-%type <i> integer_value_arg_str
-%type <i> value_arg
-%type <i> integer_value
-%type <i> ext_substatements
-%type <str> pattern_arg_str
-%type <nodes> container_opt_stmt
-%type <nodes> anyxml_opt_stmt
-%type <nodes> choice_opt_stmt
-%type <nodes> case_opt_stmt
-%type <nodes> grouping_opt_stmt
-%type <nodes> leaf_opt_stmt
-%type <nodes> leaf_list_opt_stmt
-%type <nodes> list_opt_stmt
-%type <nodes> type_opt_stmt
-%type <nodes> uses_opt_stmt
-%type <nodes> refine_body_opt_stmts
-%type <nodes> augment_opt_stmt
-%type <nodes> rpc_opt_stmt
-%type <nodes> notification_opt_stmt
-%type <dev> deviation_opt_stmt
-%type <deviate> deviate_add_opt_stmt
-%type <deviate> deviate_delete_opt_stmt
-%type <deviate> deviate_replace_opt_stmt
-%type <ch> pattern_opt_stmt
-%type <ch> pattern_end
-%type <ch> modifier_stmt
-%type <p_str> tmp_string
-%type <str> string_opt_part1
-%type <str> semicolom
-%type <str> curly_bracket_open
-%type <str> unknown_statement2_yang_stmt
-%type <str> unknown_statement2_module_stmt
-%type <v> type_ext_alloc
-%type <v> typedef_ext_alloc
-%type <v> iffeature_ext_alloc
-%type <v> restriction_ext_alloc
-%type <v> when_ext_alloc
-%type <revisions> revision_ext_alloc
-%type <token> import_arg_str
-%type <token> include_arg_str
-%type <token> argument_str
-%type <token> belongs_to_arg_str
-%type <backup_token> revision_arg_stmt
-%type <backup_token> grouping_arg_str
-%type <backup_token> container_arg_str
-%type <backup_token> leaf_arg_str
-%type <backup_token> leaf_list_arg_str
-%type <backup_token> list_arg_str
-%type <backup_token> choice_arg_str
-%type <backup_token> case_arg_str
-%type <backup_token> anyxml_arg_str
-%type <backup_token> anydata_arg_str
-%type <backup_token> uses_arg_str
-%type <backup_token> uses_augment_arg
-%type <backup_token> augment_arg
-%type <backup_token> action_arg_str
-%type <backup_token> rpc_arg_str
-%type <backup_token> input_arg
-%type <backup_token> output_arg
-%type <backup_token> notification_arg_str
-%type <backup_token> extension_arg_str
-%type <backup_token> feature_arg_str
-%type <backup_token> identity_arg_str
-%type <backup_token> if_feature_arg
-%type <backup_token> typedef_arg_str
-%type <backup_token> type_arg_str
-%type <backup_token> length_arg_str
-%type <backup_token> pattern_sep
-%type <backup_token> range_arg_str
-%type <backup_token> union_spec
-%type <backup_token> enum_arg_str
-%type <backup_token> bit_arg_str
-%type <backup_token> when_arg_str
-%type <backup_token> must_agr_str
-%type <backup_token> refine_arg_str
-%type <backup_token> deviation_arg
-%type <backup_token> deviate_not_supported
-%type <backup_token> deviate_add
-%type <backup_token> deviate_delete
-%type <backup_token> deviate_replace
-%type <backup_token> string_opt
-
-%destructor { free($$); } pattern_arg_str string_opt_part1 semicolom curly_bracket_open
-%destructor { free(($$) ? *$$ : NULL); } tmp_string
-%destructor { yang_type_free(param->module->ctx, $$); } type_ext_alloc
-%destructor { yang_type_free(param->module->ctx, &((struct lys_tpdf *)$$)->type); } typedef_ext_alloc
-
-%initial-action { yylloc.last_column = 0;
-                  if (param->flags & EXT_INSTANCE_SUBSTMT) {
-                    is_ext_instance = 1;
-                    ext_instance = (struct lys_ext_instance_complex *)param->actual_node;
-                    ext_name = (char *)param->data_node;
-                  } else {
-                    is_ext_instance = 0;
-                  }
-                  yylloc.last_line = is_ext_instance;     /* HACK for flex - return SUBMODULE_KEYWORD or SUBMODULE_EXT_KEYWORD */
-                  param->value = &s;
-                  param->data_node = (void **)&data_node;
-                  param->actual_node = &actual;
-                  backup_type = NODE;
-                  trg = (param->submodule) ? (struct lys_module *)param->submodule : param->module;
-                }
-
-%%
-
-/* to simplify code, store the module/submodule being processed as trg */
-
-start: module_stmt
- |  submodule_stmt
- |  ext_substatements
-
-tmp_string: STRING { if (yyget_text(scanner)[0] == '"') {
-                      char *tmp;
-
-<<<<<<< HEAD
-                      s = malloc(yyget_leng(scanner) - 1 + 7 * yylval.i);
-                      if (!s) {
-                        LOGMEM;
-                        YYABORT;
-                      }
-                      if (!(tmp = yang_read_string(yyget_text(scanner) + 1, s, yyget_leng(scanner) - 2, 0, yylloc.first_column))) {
-                        YYABORT;
-=======
-                        s = malloc(yyget_leng(scanner) - 1 + 7 * yylval.i);
-                        if (!s) {
-                          LOGMEM;
-                          YYABORT;
-                        }
-                        if (!(tmp = yang_read_string(yyget_text(scanner) + 1, s, yyget_leng(scanner) - 2, 0, yylloc.first_column))) {
-                          YYABORT;
-                        }
-                        s = tmp;
-                      } else {
-                        s = calloc(1, yyget_leng(scanner) - 1);
-                        if (!s) {
-                          LOGMEM;
-                          YYABORT;
-                        }
-                        memcpy(s, yyget_text(scanner) + 1, yyget_leng(scanner) - 2);
->>>>>>> ae386d72
-                      }
-                      s = tmp;
-                    } else {
-                      s = calloc(1, yyget_leng(scanner) - 1);
-                      if (!s) {
-                        LOGMEM;
-                        YYABORT;
-                      }
-                      memcpy(s, yyget_text(scanner) + 1, yyget_leng(scanner) - 2);
-                    }
-                    $$ = &s;
-                  }
-
-string_1: tmp_string optsep string_2
-
-
-string_2: @EMPTYDIR@
-  |  string_2 '+' optsep
-     STRING { if (yyget_leng(scanner) > 2) {
-                int length_s = strlen(s), length_tmp = yyget_leng(scanner);
-                char *tmp;
-
-                tmp = realloc(s, length_s + length_tmp - 1);
-                if (!tmp) {
-                  LOGMEM;
-                  YYABORT;
-                }
-                s = tmp;
-                if (yyget_text(scanner)[0] == '"') {
-                  if (!(tmp = yang_read_string(yyget_text(scanner) + 1, s, length_tmp - 2, length_s, yylloc.first_column))) {
-                    YYABORT;
-                  }
-                  s = tmp;
-                } else {
-                  memcpy(s + length_s, yyget_text(scanner) + 1, length_tmp - 2);
-                  s[length_s + length_tmp - 2] = '\0';
-                }
-              }
-            }
-     optsep;
-
-module_arg_str: identifier_arg_str { if (param->submodule) {
-                                       free(s);
-                                       LOGVAL(LYE_INSTMT, LY_VLOG_NONE, NULL, "module");
-                                       YYABORT;
+yin_element_arg: yin_element_arg_str { $$ = $1;
+                                       backup_type = actual_type;
+                                       actual_type = YIN_ELEMENT_KEYWORD;
                                      }
-                                     trg = param->module;
-                                     yang_read_common(trg,s,MODULE_KEYWORD);
-                                     s = NULL;
-                                     actual_type = MODULE_KEYWORD;
-                                   }
-
-module_stmt: optsep MODULE_KEYWORD sep module_arg_str
-             '{' stmtsep
-                 module_header_stmts
-                 linkage_stmts
-                 meta_stmts
-                 revision_stmts
-                 body_stmts_end
-             '}' optsep
-
-
-module_header_stmts: module_header_stmt { if (!param->module->ns) {
-                                            LOGVAL(LYE_MISSCHILDSTMT, LY_VLOG_NONE, NULL, "namespace", "module");
-                                            YYABORT;
-                                          }
-                                          if (!param->module->prefix) {
-                                            LOGVAL(LYE_MISSCHILDSTMT, LY_VLOG_NONE, NULL, "prefix", "module");
-                                            YYABORT;
-                                          }
-                                        }
-
-module_header_stmt: @EMPTYDIR@  { $$ = 0; }
-  |  module_header_stmt yang_version_stmt { if (yang_check_version(param->module, param->submodule, s, $1)) {
-                                              YYABORT;
-                                            }
-                                            $$ = 1;
-                                            s = NULL;
-                                          }
-  |  module_header_stmt namespace_stmt { if (yang_read_common(param->module, s, NAMESPACE_KEYWORD)) {
-                                           YYABORT;
-                                         }
-                                         s = NULL;
-                                       }
-  |  module_header_stmt prefix_stmt { if (yang_read_prefix(trg, NULL, s)) {
-                                        YYABORT;
-                                      }
-                                      s = NULL;
-                                    }
-
-submodule_arg_str: identifier_arg_str { if (!param->submodule) {
-                                          free(s);
-                                          LOGVAL(LYE_SUBMODULE, LY_VLOG_NONE, NULL);
-                                          YYABORT;
-                                        }
-                                        trg = (struct lys_module *)param->submodule;
-                                        yang_read_common(trg,s,MODULE_KEYWORD);
-                                        s = NULL;
-                                        actual_type = SUBMODULE_KEYWORD;
-                                      }
-
-submodule_stmt: optsep SUBMODULE_KEYWORD sep submodule_arg_str
-                '{' stmtsep
-                    submodule_header_stmts
-                    linkage_stmts
-                    meta_stmts
-                    revision_stmts
-                    body_stmts_end
-                '}' optsep
-
-
-submodule_header_stmts: submodule_header_stmt { if (!param->submodule->prefix) {
-                                                  LOGVAL(LYE_MISSCHILDSTMT, LY_VLOG_NONE, NULL, "belongs-to", "submodule");
-                                                  YYABORT;
-                                                }
-                                                if (!$1) {
-                                                  /* check version compatibility with the main module */
-                                                  if (param->module->version > 1) {
-                                                      LOGVAL(LYE_INVER, LY_VLOG_NONE, NULL);
-                                                      YYABORT;
-                                                  }
-                                                }
-                                              }
-
-submodule_header_stmt: @EMPTYDIR@ { $$ = 0; }
-  |  submodule_header_stmt yang_version_stmt { if (yang_check_version(param->module, param->submodule, s, $1)) {
-                                                 YYABORT;
-                                               }
-                                               $$ = 1;
-                                               s = NULL;
-                                             }
-  |  submodule_header_stmt belongs_to_stmt stmtsep
-
-yang_version_arg: string { backup_type = actual_type;
-                           actual_type = YANG_VERSION_KEYWORD;
-                         }
-
-yang_version_stmt: YANG_VERSION_KEYWORD sep yang_version_arg stmtend
-
-namespace_arg_str: string { backup_type = actual_type;
-                            actual_type = NAMESPACE_KEYWORD;
-                          }
-
-namespace_stmt: NAMESPACE_KEYWORD sep namespace_arg_str stmtend
-
-linkage_stmts: @EMPTYDIR@
- |  linkage_stmts import_stmt stmtsep
- |  linkage_stmts include_stmt stmtsep
-
-import_stmt: IMPORT_KEYWORD sep import_arg_str
-             '{' stmtsep
-                 import_opt_stmt
-             '}' { actual_type = $3;
-                   backup_type = NODE;
-                   actual = NULL;
-                 }
-
-import_arg_str: identifier_arg_str { YANG_ADDELEM(trg->imp, trg->imp_size);
-                                     /* HACK for unres */
-                                     ((struct lys_import *)actual)->module = (struct lys_module *)s;
-                                     s = NULL;
-                                     $$ = actual_type;
-                                     actual_type = IMPORT_KEYWORD;
-                                   }
-
-import_opt_stmt: @EMPTYDIR@ { $$ = 0; }
-  |  import_opt_stmt prefix_stmt { if (yang_read_prefix(trg, actual, s)) {
-                                     YYABORT;
-                                   }
-                                   s = NULL;
-                                 }
-  |  import_opt_stmt description_stmt { if (trg->version != 2) {
-                                          LOGVAL(LYE_INSTMT, LY_VLOG_NONE, NULL, "description");
-                                          free(s);
-                                          YYABORT;
-                                        }
-                                        if (yang_read_description(trg, actual, s, "import", IMPORT_KEYWORD)) {
-                                          YYABORT;
-                                        }
-                                        s = NULL;
-                                        $$ = $1;
-                                      }
-  |  import_opt_stmt reference_stmt { if (trg->version != 2) {
-                                        LOGVAL(LYE_INSTMT, LY_VLOG_NONE, NULL, "reference");
-                                        free(s);
-                                        YYABORT;
-                                      }
-                                      if (yang_read_reference(trg, actual, s, "import", IMPORT_KEYWORD)) {
-                                        YYABORT;
-                                      }
-                                      s = NULL;
-                                      $$ = $1;
-                                    }
-  |  import_opt_stmt revision_date_stmt { if ($1) {
-                                            LOGVAL(LYE_TOOMANY, LY_VLOG_NONE, NULL, "revision-date", "import");
-                                            free(s);
-                                            YYABORT;
-                                          }
-                                          memcpy(((struct lys_import *)actual)->rev, s, LY_REV_SIZE-1);
-                                          free(s);
-                                          s = NULL;
-                                          $$ = 1;
-                                        }
-
-include_arg_str: identifier_arg_str { YANG_ADDELEM(trg->inc, trg->inc_size);
-                                     /* HACK for unres */
-                                     ((struct lys_include *)actual)->submodule = (struct lys_submodule *)s;
-                                     s = NULL;
-                                     $$ = actual_type;
-                                     actual_type = INCLUDE_KEYWORD;
-                                   }
-
-include_stmt: INCLUDE_KEYWORD sep include_arg_str include_end { actual_type = $3;
-                                                                backup_type = NODE;
-                                                                actual = NULL;
-                                                              }
-
-include_end: ';'
-  | '{' stmtsep
-        include_opt_stmt
-    '}'
-
-include_opt_stmt: @EMPTYDIR@ { $$ = 0; }
-  |  include_opt_stmt description_stmt { if (trg->version != 2) {
-                                           LOGVAL(LYE_INSTMT, LY_VLOG_NONE, NULL, "description");
-                                           free(s);
-                                           YYABORT;
-                                         }
-                                         if (yang_read_description(trg, actual, s, "include", INCLUDE_KEYWORD)) {
-                                            YYABORT;
-                                         }
-                                         s = NULL;
-                                         $$ = $1;
-                                       }
-  |  include_opt_stmt reference_stmt { if (trg->version != 2) {
-                                         LOGVAL(LYE_INSTMT, LY_VLOG_NONE, NULL, "reference");
-                                         free(s);
-                                         YYABORT;
-                                       }
-                                       if (yang_read_reference(trg, actual, s, "include", INCLUDE_KEYWORD)) {
-                                         YYABORT;
-                                       }
-                                       s = NULL;
-                                       $$ = $1;
-                                     }
-  |  include_opt_stmt revision_date_stmt { if ($1) {
-                                             LOGVAL(LYE_TOOMANY, LY_VLOG_NONE, NULL, "revision-date", "include");
-                                             free(s);
-                                             YYABORT;
-                                           }
-                                           memcpy(((struct lys_include *)actual)->rev, s, LY_REV_SIZE-1);
-                                           free(s);
-                                           s = NULL;
-                                           $$ = 1;
-                                         }
-
-revision_date_arg: date_arg_str { backup_type = actual_type;
-                                  actual_type = REVISION_DATE_KEYWORD;
-                                }
-
-revision_date_stmt: REVISION_DATE_KEYWORD sep revision_date_arg stmtend
-
-belongs_to_arg_str: identifier_arg_str { $$ = actual_type;
-                                         if (is_ext_instance) {
-                                           if (yang_read_extcomplex_str(trg, ext_instance, "belongs-to", ext_name, s,
-                                                                        0, LY_STMT_BELONGSTO)) {
-                                             YYABORT;
-                                           }
-                                         } else {
-                                           if (param->submodule->prefix) {
-                                             LOGVAL(LYE_TOOMANY, LY_VLOG_NONE, NULL, "belongs-to", "submodule");
-                                             free(s);
-                                             YYABORT;
-                                           }
-                                           if (!ly_strequal(s, param->submodule->belongsto->name, 0)) {
-                                             LOGVAL(LYE_INARG, LY_VLOG_NONE, NULL, s, "belongs-to");
-                                             free(s);
-                                             YYABORT;
-                                           }
-                                           free(s);
-                                         }
-                                         s = NULL;
-                                         actual_type = BELONGS_TO_KEYWORD;
-                                       }
-
-belongs_to_stmt: BELONGS_TO_KEYWORD sep belongs_to_arg_str
-                 '{' stmtsep
-                     prefix_stmt
-                 '}' { if (is_ext_instance) {
-                         if (yang_read_extcomplex_str(trg, ext_instance, "prefix", "belongs-to", s,
-                                                      LY_STMT_BELONGSTO, LY_STMT_PREFIX)) {
-                           YYABORT;
-                         }
-                       } else {
-                         if (yang_read_prefix(trg, NULL, s)) {
-                           YYABORT;
-                         }
-                       }
-                       s = NULL;
-                       actual_type = $3;
-                     }
-
-prefix_arg: prefix_arg_str { backup_type = actual_type;
-                             actual_type = PREFIX_KEYWORD;
-                           }
-
-prefix_stmt: PREFIX_KEYWORD sep prefix_arg stmtend
-
-meta_stmts: @EMPTYDIR@
-  |  meta_stmts organization_stmt { if (yang_read_common(trg, s, ORGANIZATION_KEYWORD)) {
-                                      YYABORT;
-                                    }
-                                    s = NULL;
-                                  }
-  |  meta_stmts contact_stmt { if (yang_read_common(trg, s, CONTACT_KEYWORD)) {
-                                 YYABORT;
-                               }
-                               s = NULL;
-                             }
-  |  meta_stmts description_stmt { if (yang_read_description(trg, NULL, s, NULL, MODULE_KEYWORD)) {
-                                     YYABORT;
-                                   }
-                                   s = NULL;
-                                 }
-  |  meta_stmts reference_stmt { if (yang_read_reference(trg, NULL, s, NULL, MODULE_KEYWORD)) {
-                                   YYABORT;
-                                 }
-                                 s=NULL;
-                               }
-
-organization_arg: string { backup_type = actual_type;
-                           actual_type = ORGANIZATION_KEYWORD;
-                         }
-
-organization_stmt: ORGANIZATION_KEYWORD sep organization_arg stmtend
-
-contact_arg: string { backup_type = actual_type;
-                      actual_type = CONTACT_KEYWORD;
-                    }
-
-contact_stmt: CONTACT_KEYWORD sep contact_arg stmtend
-
-description_arg: string { backup_type = actual_type;
-                          actual_type = DESCRIPTION_KEYWORD;
-                        }
-
-description_stmt: DESCRIPTION_KEYWORD sep description_arg stmtend
-
-reference_arg: string { backup_type = actual_type;
-                        actual_type = REFERENCE_KEYWORD;
-                      }
-
-reference_stmt: REFERENCE_KEYWORD sep reference_arg stmtend
-
-revision_stmts: revision_stmts_opt { if (trg->rev_size) {
-                                      struct lys_revision *tmp;
-
-                                      tmp = realloc(trg->rev, trg->rev_size * sizeof *trg->rev);
-                                      if (!tmp) {
-                                        LOGMEM;
-                                        YYABORT;
-                                      }
-                                      trg->rev = tmp;
-                                    }
-                                  }
-
-
-revision_arg_stmt: date_arg_str { $$.token = actual_type;
-                                  $$.actual = actual;
-                                  if (!is_ext_instance) {
-                                    YANG_ADDELEM(trg->rev, trg->rev_size);
-                                  }
-                                  memcpy(((struct lys_revision *)actual)->date, s, LY_REV_SIZE);
-                                  free(s);
-                                  s = NULL;
-                                  actual_type = REVISION_KEYWORD;
-                                }
-
-revision_stmts_opt: @EMPTYDIR@
-  |  revision_stmts_opt revision_stmt stmtsep { int i;
-
-                                                /* check uniqueness of the revision date - not required by RFC */
-                                                for (i = 0; i < (trg->rev_size - 1); i++) {
-                                                  if (!strcmp(trg->rev[i].date, trg->rev[trg->rev_size - 1].date)) {
-                                                    LOGWRN("Module's revisions are not unique (%s).", trg->rev[trg->rev_size - 1].date);
-                                                    break;
-                                                  }
-                                                }
-                                              }
-
-revision_stmt: REVISION_KEYWORD sep revision_arg_stmt revision_end { actual_type = $3.token;
-                                                                     actual = $3.actual;
-                                                                   }
-
-revision_end: ';'
-  | '{' stmtsep
-        revision_opt_stmt
-    '}'
-
-revision_opt_stmt: @EMPTYDIR@
-  |  revision_opt_stmt description_stmt { if (yang_read_description(trg, actual, s, "revision",REVISION_KEYWORD)) {
-                                            YYABORT;
-                                          }
-                                          s = NULL;
-                                        }
-  |  revision_opt_stmt reference_stmt { if (yang_read_reference(trg, actual, s, "revision", REVISION_KEYWORD)) {
-                                          YYABORT;
-                                        }
-                                        s = NULL;
-                                      }
-  ;
-
-date_arg_str: REVISION_DATE { s = strdup(yyget_text(scanner));
-                              if (!s) {
-                                LOGMEM;
-                                YYABORT;
-                              }
-                            }
-              optsep
-  | string_1 { if (lyp_check_date(s)) {
-                   free(s);
-                   YYABORT;
-               }
-             }
-
-body_stmts_end: body_stmts { void *tmp;
-
-                             if (trg->tpdf_size) {
-                               tmp = realloc(trg->tpdf, trg->tpdf_size * sizeof *trg->tpdf);
-                               if (!tmp) {
-                                 LOGMEM;
-                                 YYABORT;
-                               }
-                               trg->tpdf = tmp;
-                             }
-
-                             if (trg->features_size) {
-                               tmp = realloc(trg->features, trg->features_size * sizeof *trg->features);
-                               if (!tmp) {
-                                 LOGMEM;
-                                 YYABORT;
-                               }
-                               trg->features = tmp;
-                             }
-
-                             if (trg->ident_size) {
-                               tmp = realloc(trg->ident, trg->ident_size * sizeof *trg->ident);
-                               if (!tmp) {
-                                 LOGMEM;
-                                 YYABORT;
-                               }
-                               trg->ident = tmp;
-                             }
-
-                             if (trg->augment_size) {
-                               tmp = realloc(trg->augment, trg->augment_size * sizeof *trg->augment);
-                               if (!tmp) {
-                                 LOGMEM;
-                                 YYABORT;
-                               }
-                               trg->augment = tmp;
-                             }
-
-                             if (trg->extensions_size) {
-                               tmp = realloc(trg->extensions, trg->extensions_size * sizeof *trg->extensions);
-                               if (!tmp) {
-                                 LOGMEM;
-                                 YYABORT;
-                               }
-                               trg->extensions = tmp;
-                             }
-                           }
-
-body_stmts: @EMPTYDIR@ { /* check the module with respect to the context now */
-                         if (!param->submodule) {
-                           switch (lyp_ctx_check_module(trg)) {
-                           case -1:
-                             YYABORT;
-                           case 0:
-                             break;
-                           case 1:
-                             /* it's already there */
-                             param->flags |= YANG_EXIST_MODULE;
-                             YYABORT;
-                           }
-                         }
-                         param->flags &= (~YANG_REMOVE_IMPORT);
-                         if (yang_check_imports(trg, param->unres)) {
-                           YYABORT;
-                         }
-                         actual = NULL;
-                       }
-  | body_stmts body_stmt stmtsep { actual = NULL; }
-
-
-body_stmt: extension_stmt
-  | feature_stmt
-  | identity_stmt
-  | typedef_stmt
-  | grouping_stmt
-  | data_def_stmt
-  | augment_stmt
-  | rpc_stmt
-  | notification_stmt
-  | deviation_stmt
-
-
-extension_arg_str: identifier_arg_str { $$.token = actual_type;
-                                        $$.actual = actual;
-                                        YANG_ADDELEM(trg->extensions, trg->extensions_size);
-                                        trg->extensions_size--;
-                                        ((struct lys_ext *)actual)->name = lydict_insert_zc(param->module->ctx, s);
-                                        ((struct lys_ext *)actual)->module = trg;
-                                        if (lyp_check_identifier(((struct lys_ext *)actual)->name, LY_IDENT_EXTENSION, trg, NULL)) {
-                                          trg->extensions_size++;
-                                          YYABORT;
-                                        }
-                                        trg->extensions_size++;
-                                        s = NULL;
-                                        actual_type = EXTENSION_KEYWORD;
-                                      }
-
-extension_stmt: EXTENSION_KEYWORD sep extension_arg_str extension_end
-                { struct lys_ext *ext = actual;
-                  ext->plugin = ext_get_plugin(ext->name, ext->module->name, ext->module->rev ? ext->module->rev[0].date : NULL);
-                  actual_type = $3.token;
-                  actual = $3.actual;
-                }
-
-extension_end: ';'
-  | '{' stmtsep
-        extension_opt_stmt
-    '}'
-
-extension_opt_stmt: @EMPTYDIR@
-  |  extension_opt_stmt argument_stmt stmtsep
-  |  extension_opt_stmt status_stmt { if (((struct lys_ext *)actual)->flags & LYS_STATUS_MASK) {
-                                        LOGVAL(LYE_TOOMANY, LY_VLOG_NONE, NULL, "status", "extension");
-                                        YYABORT;
-                                      }
-                                      ((struct lys_ext *)actual)->flags |= $2;
-                                    }
-  |  extension_opt_stmt description_stmt { if (yang_read_description(trg, actual, s, "extension", NODE)) {
-                                             YYABORT;
-                                           }
-                                           s = NULL;
-                                         }
-  |  extension_opt_stmt reference_stmt { if (yang_read_reference(trg, actual, s, "extension", NODE)) {
-                                           YYABORT;
-                                         }
-                                         s = NULL;
-                                       }
-
-argument_str: identifier_arg_str { $$ = actual_type;
-                                   if (is_ext_instance) {
-                                     if (yang_read_extcomplex_str(trg, ext_instance, "argument", ext_name, s,
-                                                                  0, LY_STMT_ARGUMENT)) {
-                                       YYABORT;
-                                     }
-                                   } else {
-                                     if (((struct lys_ext *)actual)->argument) {
-                                        LOGVAL(LYE_TOOMANY, LY_VLOG_NONE, NULL, "argument", "extension");
-                                        free(s);
-                                        YYABORT;
-                                     }
-                                     ((struct lys_ext *)actual)->argument = lydict_insert_zc(param->module->ctx, s);
-                                   }
-                                   s = NULL;
-                                   actual_type = ARGUMENT_KEYWORD;
-                                 }
-
-argument_stmt: ARGUMENT_KEYWORD sep  argument_str argument_end { actual_type = $3; }
-
-argument_end: ';'
-  | '{' stmtsep
-        yin_element_stmt
-    '}'
-
-<<<<<<< HEAD
-yin_element_arg: yin_element_arg_str { $$ = $1;
-                                       backup_type = actual_type;
-                                       actual_type = YIN_ELEMENT_KEYWORD;
-                                     }
-=======
-yin_element_stmt: @EMPTYDIR@
-  |  YIN_ELEMENT_KEYWORD sep yin_element_arg_str stmtend;
->>>>>>> ae386d72
-
-yin_element_stmt: @EMPTYDIR@
-  |  YIN_ELEMENT_KEYWORD sep yin_element_arg stmtend
-     { if (is_ext_instance) {
-         int c;
-         const char ***p;
-         uint8_t *val;
-         struct lyext_substmt *info;
-
-         c = 0;
-         p = lys_ext_complex_get_substmt(LY_STMT_ARGUMENT, ext_instance, &info);
-         if (info->cardinality >= LY_STMT_CARD_SOME) {
-           /* get the index in the array to add new item */
-           for (c = 0; p[0][c + 1]; c++);
-           val = (uint8_t *)p[1];
-         } else {
-           val = (uint8_t *)(p + 1);
-         }
-         val[c] = ($3 == LYS_YINELEM) ? 1 : 2;
-       } else {
-         ((struct lys_ext *)actual)->flags |= $3;
-       }
-     }
-
-yin_element_arg_str: TRUE_KEYWORD optsep { $$ = LYS_YINELEM; }
-  | FALSE_KEYWORD optsep { $$ = 0; }
-  | string_1 { if (!strcmp(s, "true")) {
-                 $$ = LYS_YINELEM;
-               } else if (!strcmp(s, "false")) {
-                 $$ = 0;
-               } else {
-                 LOGVAL(LYE_INSTMT, LY_VLOG_NONE, NULL, s);
-                 free(s);
-                 YYABORT;
-               }
-               free(s);
-               s = NULL;
-             }
-
-status_arg: status_arg_str { $$ = $1;
-                             backup_type = actual_type;
-                             actual_type = STATUS_KEYWORD;
-                           }
-
-status_stmt:  STATUS_KEYWORD sep status_arg stmtend { $$ = $3; }
-
-status_arg_str: CURRENT_KEYWORD optsep { $$ = LYS_STATUS_CURR; }
-  | OBSOLETE_KEYWORD optsep { $$ = LYS_STATUS_OBSLT; }
-  | DEPRECATED_KEYWORD optsep { $$ = LYS_STATUS_DEPRC; }
-  | string_1 { if (!strcmp(s, "current")) {
-                 $$ = LYS_STATUS_CURR;
-               } else if (!strcmp(s, "obsolete")) {
-                 $$ = LYS_STATUS_OBSLT;
-               } else if (!strcmp(s, "deprecated")) {
-                 $$ = LYS_STATUS_DEPRC;
-               } else {
-                 LOGVAL(LYE_INSTMT, LY_VLOG_NONE, NULL, s);
-                 free(s);
-                 YYABORT;
-               }
-               free(s);
-               s = NULL;
-             }
-
-feature_arg_str: identifier_arg_str { /* check uniqueness of feature's names */
-                                      if (lyp_check_identifier(s, LY_IDENT_FEATURE, trg, NULL)) {
-                                        free(s);
-                                        YYABORT;
-                                      }
-                                      $$.token = actual_type;
-                                      $$.actual = actual;
-                                      YANG_ADDELEM(trg->features, trg->features_size);
-                                      ((struct lys_feature *)actual)->name = lydict_insert_zc(trg->ctx, s);
-                                      ((struct lys_feature *)actual)->module = trg;
-                                      s = NULL;
-                                      actual_type = FEATURE_KEYWORD;
-                                    }
-
-feature_stmt: FEATURE_KEYWORD sep feature_arg_str feature_end
-              { actual = $3.actual;
-                actual_type = $3.token;
-              }
-
-feature_end: ';'
-  | '{' stmtsep
-        feature_opt_stmt
-    '}' { struct lys_iffeature *tmp;
-
-          if (((struct lys_feature *)actual)->iffeature_size) {
-            tmp = realloc(((struct lys_feature *)actual)->iffeature,
-                          ((struct lys_feature *)actual)->iffeature_size * sizeof *tmp);
-            if (!tmp) {
-              LOGMEM;
-              YYABORT;
-            }
-            ((struct lys_feature *)actual)->iffeature = tmp;
-          }
-        }
-
-feature_opt_stmt: @EMPTYDIR@
-  |  feature_opt_stmt if_feature_stmt stmtsep
-  |  feature_opt_stmt status_stmt { if (((struct lys_feature *)actual)->flags & LYS_STATUS_MASK) {
-                                      LOGVAL(LYE_TOOMANY, LY_VLOG_NONE, NULL, "status", "feature");
-                                      YYABORT;
-                                    }
-                                    ((struct lys_feature *)actual)->flags |= $2;
-                                  }
-  |  feature_opt_stmt description_stmt { if (yang_read_description(trg, actual, s, "feature", NODE)) {
-                                           YYABORT;
-                                         }
-                                         s = NULL;
-                                       }
-  |  feature_opt_stmt reference_stmt { if (yang_read_reference(trg, actual, s, "feature", NODE)) {
-                                         YYABORT;
-                                       }
-                                       s = NULL;
-                                     }
-
-if_feature_arg: string { $$.token = actual_type;
-                         $$.actual = actual;
-                         switch (actual_type) {
-                         case FEATURE_KEYWORD:
-                           YANG_ADDELEM(((struct lys_feature *)actual)->iffeature,
-                                        ((struct lys_feature *)actual)->iffeature_size);
-                           break;
-                         case IDENTITY_KEYWORD:
-                           if (trg->version < 2) {
-                             LOGVAL(LYE_INSTMT, LY_VLOG_NONE, NULL, "if-feature", "identity");
-                             free(s);
-                             YYABORT;
-                           }
-                           YANG_ADDELEM(((struct lys_ident *)actual)->iffeature,
-                                        ((struct lys_ident *)actual)->iffeature_size);
-                           break;
-                         case ENUM_KEYWORD:
-                           if (trg->version < 2) {
-                             LOGVAL(LYE_INSTMT, LY_VLOG_NONE, NULL, "if-feature");
-                             free(s);
-                             YYABORT;
-                           }
-                           YANG_ADDELEM(((struct lys_type_enum *)actual)->iffeature,
-                                        ((struct lys_type_enum *)actual)->iffeature_size);
-                           break;
-                         case BIT_KEYWORD:
-                           if (trg->version < 2) {
-                             LOGVAL(LYE_INSTMT, LY_VLOG_NONE, NULL, "if-feature", "bit");
-                             free(s);
-                             YYABORT;
-                           }
-                           YANG_ADDELEM(((struct lys_type_bit *)actual)->iffeature,
-                                        ((struct lys_type_bit *)actual)->iffeature_size);
-                           break;
-                         case REFINE_KEYWORD:
-                           if (trg->version < 2) {
-                             LOGVAL(LYE_INSTMT, LY_VLOG_NONE, NULL, "if-feature");
-                             free(s);
-                             YYABORT;
-                           }
-                           YANG_ADDELEM(((struct lys_refine *)actual)->iffeature,
-                                        ((struct lys_refine *)actual)->iffeature_size);
-                           break;
-                         case EXTENSION_INSTANCE:
-                           /* nothing change */
-                           break;
-                         default:
-                           /* lys_node_* */
-                           YANG_ADDELEM(((struct lys_node *)actual)->iffeature,
-                                        ((struct lys_node *)actual)->iffeature_size);
-                           break;
-                         }
-                         ((struct lys_iffeature *)actual)->features = (struct lys_feature **)s;
-                         s = NULL;
-                         actual_type = IF_FEATURE_KEYWORD;
-                       }
-
-if_feature_stmt: IF_FEATURE_KEYWORD sep if_feature_arg if_feature_end
-                 { actual = $3.actual;
-                   actual_type = $3.token;
-                 }
-
-if_feature_end: ';'
-  | '{' stmtsep '}'
-
-identity_arg_str: identifier_arg_str { const char *tmp;
-
-                                       tmp = lydict_insert_zc(trg->ctx, s);
-                                       s = NULL;
-                                       if (dup_identities_check(tmp, trg)) {
-                                         lydict_remove(trg->ctx, tmp);
-                                         YYABORT;
-                                       }
-                                       $$.token = actual_type;
-                                       $$.actual = actual;
-                                       YANG_ADDELEM(trg->ident, trg->ident_size);
-                                       ((struct lys_ident *)actual)->name = tmp;
-                                       ((struct lys_ident *)actual)->module = trg;
-                                       actual_type = IDENTITY_KEYWORD;
-                                     }
-
-identity_stmt: IDENTITY_KEYWORD sep identity_arg_str identity_end
-               { actual = $3.actual;
-                 actual_type = $3.token;
-               }
-
-identity_end: ';'
-  |  '{' stmtsep
-         identity_opt_stmt
-     '}' { void *tmp;
-
-           if (((struct lys_ident *)actual)->base_size) {
-             tmp = realloc(((struct lys_ident *)actual)->base,
-                           ((struct lys_ident *)actual)->base_size * sizeof *((struct lys_ident *)actual)->base);
-             if (!tmp) {
-               LOGMEM;
-               YYABORT;
-             }
-             ((struct lys_ident *)actual)->base = tmp;
-           }
-
-           if (((struct lys_ident *)actual)->iffeature_size) {
-             tmp = realloc(((struct lys_ident *)actual)->iffeature,
-                           ((struct lys_ident *)actual)->iffeature_size * sizeof *((struct lys_ident *)actual)->iffeature);
-             if (!tmp) {
-               LOGMEM;
-               YYABORT;
-             }
-             ((struct lys_ident *)actual)->iffeature = tmp;
-           }
-         }
-
-identity_opt_stmt: @EMPTYDIR@
-  |  identity_opt_stmt base_stmt { void *identity;
-
-                                   if ((trg->version < 2) && ((struct lys_ident *)actual)->base_size) {
-                                     free(s);
-                                     LOGVAL(LYE_TOOMANY, LY_VLOG_NONE, NULL, "base", "identity");
-                                     YYABORT;
-                                   }
-                                   identity = actual;
-                                   YANG_ADDELEM(((struct lys_ident *)actual)->base,
-                                                ((struct lys_ident *)actual)->base_size);
-                                   *((struct lys_ident **)actual) = (struct lys_ident *)s;
-                                   s = NULL;
-                                   actual = identity;
-                                 }
-  |  identity_opt_stmt if_feature_stmt stmtsep
-  |  identity_opt_stmt status_stmt { if (((struct lys_ident *)actual)->flags & LYS_STATUS_MASK) {
-                                       LOGVAL(LYE_TOOMANY, LY_VLOG_NONE, NULL, "status", "identity");
-                                       YYABORT;
-                                     }
-                                     ((struct lys_ident *)actual)->flags |= $2;
-                                   }
-  |  identity_opt_stmt description_stmt { if (yang_read_description(trg, actual, s, "identity", NODE)) {
-                                            YYABORT;
-                                          }
-                                          s = NULL;
-                                        }
-  |  identity_opt_stmt reference_stmt { if (yang_read_reference(trg, actual, s, "identity", NODE)) {
-                                          YYABORT;
-                                        }
-                                        s = NULL;
-                                      }
-
-base_arg: identifier_ref_arg_str { backup_type = actual_type;
-                                   actual_type = BASE_KEYWORD;
-                                 }
-
-base_stmt: BASE_KEYWORD sep base_arg stmtend
-
-typedef_arg_str: identifier_arg_str { tpdf_parent = (actual_type == EXTENSION_INSTANCE) ? ext_instance : actual;
-                                      $$.token = actual_type;
-                                      $$.actual = actual;
-                                      if (lyp_check_identifier(s, LY_IDENT_TYPE, trg, tpdf_parent)) {
-                                        free(s);
-                                        YYABORT;
-                                      }
-                                      switch (actual_type) {
-                                      case MODULE_KEYWORD:
-                                      case SUBMODULE_KEYWORD:
-                                        YANG_ADDELEM(trg->tpdf, trg->tpdf_size);
-                                        break;
-                                      case GROUPING_KEYWORD:
-                                        YANG_ADDELEM(((struct lys_node_grp *)tpdf_parent)->tpdf,
-                                                     ((struct lys_node_grp *)tpdf_parent)->tpdf_size);
-                                        break;
-                                      case CONTAINER_KEYWORD:
-                                        YANG_ADDELEM(((struct lys_node_container *)tpdf_parent)->tpdf,
-                                                     ((struct lys_node_container *)tpdf_parent)->tpdf_size);
-                                        break;
-                                      case LIST_KEYWORD:
-                                        YANG_ADDELEM(((struct lys_node_list *)tpdf_parent)->tpdf,
-                                                     ((struct lys_node_list *)tpdf_parent)->tpdf_size);
-                                        break;
-                                      case RPC_KEYWORD:
-                                      case ACTION_KEYWORD:
-                                        YANG_ADDELEM(((struct lys_node_rpc_action *)tpdf_parent)->tpdf,
-                                                     ((struct lys_node_rpc_action *)tpdf_parent)->tpdf_size);
-                                        break;
-                                      case INPUT_KEYWORD:
-                                      case OUTPUT_KEYWORD:
-                                        YANG_ADDELEM(((struct lys_node_inout *)tpdf_parent)->tpdf,
-                                                     ((struct lys_node_inout *)tpdf_parent)->tpdf_size);
-                                        break;
-                                      case NOTIFICATION_KEYWORD:
-                                        YANG_ADDELEM(((struct lys_node_notif *)tpdf_parent)->tpdf,
-                                                     ((struct lys_node_notif *)tpdf_parent)->tpdf_size);
-                                        break;
-                                      case EXTENSION_INSTANCE:
-                                        /* typedef is already allocated */
-                                        break;
-                                      default:
-                                        /* another type of nodetype is error*/
-                                        LOGINT;
-                                        free(s);
-                                        YYABORT;
-                                      }
-                                      ((struct lys_tpdf *)actual)->name = lydict_insert_zc(param->module->ctx, s);
-                                      ((struct lys_tpdf *)actual)->module = trg;
-                                      s = NULL;
-                                      actual_type = TYPEDEF_KEYWORD;
-                                    }
-
-typedef_stmt: TYPEDEF_KEYWORD sep typedef_arg_str
-              '{' stmtsep
-                  type_opt_stmt
-              '}' { if (!($6.node.flag & LYS_TYPE_DEF)) {
-                      LOGVAL(LYE_MISSCHILDSTMT, LY_VLOG_NONE, NULL, "type", "typedef");
-                      YYABORT;
-                    }
-                    actual_type = $3.token;
-                    actual = $3.actual;
-                  }
-
-type_opt_stmt: @EMPTYDIR@ { $$.node.ptr_tpdf = actual;
-                            $$.node.flag = 0;
-                          }
-  |  type_opt_stmt type_stmt stmtsep { $1.node.flag |= LYS_TYPE_DEF;
-                                       $$ = $1;
-                                     }
-  |  type_opt_stmt units_stmt { if (yang_read_units(trg, $1.node.ptr_tpdf, s, TYPEDEF_KEYWORD)) {
-                                  YYABORT;
-                                }
-                                s = NULL;
-                              }
-  |  type_opt_stmt default_stmt { if (yang_read_default(trg, $1.node.ptr_tpdf, s, TYPEDEF_KEYWORD)) {
-                                    YYABORT;
-                                  }
-                                  s = NULL;
-                                }
-  |  type_opt_stmt status_stmt { if ($1.node.ptr_tpdf->flags & LYS_STATUS_MASK) {
-                                   LOGVAL(LYE_TOOMANY, LY_VLOG_NONE, NULL, "status", "typedef");
-                                   YYABORT;
-                                 }
-                                 $1.node.ptr_tpdf->flags |= $2;
-                               }
-  |  type_opt_stmt description_stmt { if (yang_read_description(trg, $1.node.ptr_tpdf, s, "typedef", NODE)) {
-                                        YYABORT;
-                                      }
-                                      s = NULL;
-                                    }
-  |  type_opt_stmt reference_stmt { if (yang_read_reference(trg, $1.node.ptr_tpdf, s, "typedef", NODE)) {
-                                      YYABORT;
-                                    }
-                                    s = NULL;
-                                  }
-
-type_stmt: TYPE_KEYWORD sep type_arg_str type_end
-           { actual_type = $3.token;
-             actual = $3.actual;
-           }
-
-type_arg_str: identifier_ref_arg_str { $$.token = actual_type;
-                                       $$.actual = actual;
-                                       if (!(actual = yang_read_type(trg, actual, s, actual_type))) {
-                                         YYABORT;
-                                       }
-                                       s = NULL;
-                                       actual_type = TYPE_KEYWORD;
-                                     }
-
-type_end: ';'
-  |  '{' stmtsep
-         type_body_stmts
-      '}'
-
-type_body_stmts: some_restrictions { if (((struct yang_type *)actual)->base == LY_TYPE_STRING &&
-                                         ((struct yang_type *)actual)->type->info.str.pat_count) {
-                                       struct lys_restr *tmp;
-
-                                       tmp = realloc(((struct yang_type *)actual)->type->info.str.patterns,
-                                                     ((struct yang_type *)actual)->type->info.str.pat_count * sizeof *tmp);
-                                       if (!tmp) {
-                                         LOGMEM;
-                                         YYABORT;
-                                       }
-                                       ((struct yang_type *)actual)->type->info.str.patterns = tmp;
-                                     }
-                                     if (((struct yang_type *)actual)->base == LY_TYPE_UNION) {
-                                       struct lys_type *tmp;
-
-                                       tmp = realloc(((struct yang_type *)actual)->type->info.uni.types,
-                                                     ((struct yang_type *)actual)->type->info.uni.count * sizeof *tmp);
-                                       if (!tmp) {
-                                         LOGMEM;
-                                         YYABORT;
-                                       }
-                                       ((struct yang_type *)actual)->type->info.uni.types = tmp;
-                                     }
-                                     if (((struct yang_type *)actual)->base == LY_TYPE_IDENT) {
-                                       struct lys_ident **tmp;
-
-                                       tmp = realloc(((struct yang_type *)actual)->type->info.ident.ref,
-                                                     ((struct yang_type *)actual)->type->info.ident.count* sizeof *tmp);
-                                       if (!tmp) {
-                                         LOGMEM;
-                                         YYABORT;
-                                       }
-                                       ((struct yang_type *)actual)->type->info.ident.ref = tmp;
-                                     }
-                                   }
-  | enum_specification
-  | bits_specification
-
-some_restrictions: @EMPTYDIR@
-  |  some_restrictions require_instance_stmt { if (yang_read_require_instance(actual, $2)) {
-                                                 YYABORT;
-                                               }
-                                             }
-  |  some_restrictions path_stmt { /* leafref_specification */
-                                   if (yang_read_leafref_path(trg, actual, s)) {
-                                     YYABORT;
-                                   }
-                                   s = NULL;
-                                 }
-  |  some_restrictions base_stmt { /* identityref_specification */
-                                   if (((struct yang_type *)actual)->base && ((struct yang_type *)actual)->base != LY_TYPE_IDENT) {
-                                     LOGVAL(LYE_INSTMT, LY_VLOG_NONE, NULL, "base");
-                                     return EXIT_FAILURE;
-                                   }
-                                   ((struct yang_type *)actual)->base = LY_TYPE_IDENT;
-                                   yang_type = actual;
-                                   YANG_ADDELEM(((struct yang_type *)actual)->type->info.ident.ref,
-                                                ((struct yang_type *)actual)->type->info.ident.count);
-                                   *((struct lys_ident **)actual) = (struct lys_ident *)s;
-                                   actual = yang_type;
-                                   s = NULL;
-                                 }
-  |  some_restrictions length_stmt stmtsep
-  |  some_restrictions pattern_stmt stmtsep
-  |  some_restrictions fraction_digits_stmt { if (yang_read_fraction(actual, $2)) {
-                                                YYABORT;
-                                              }
-                                            }
-  |  some_restrictions range_stmt stmtsep
-  |  some_restrictions union_stmt stmtsep
-
-union_stmt: union_spec type_stmt { actual_type = $1.token;
-                                   actual = $1.actual;
-                                 }
-
-union_spec: @EMPTYDIR@ { struct yang_type *stype = (struct yang_type *)actual;
-
-                         $$.token = actual_type;
-                         $$.actual = actual;
-                         if (stype->base != 0 && stype->base != LY_TYPE_UNION) {
-                           LOGVAL(LYE_SPEC, LY_VLOG_NONE, NULL, "Unexpected type statement.");
-                           YYABORT;
-                         }
-                         stype->base = LY_TYPE_UNION;
-                         if (strcmp(stype->name, "union")) {
-                           /* type can be a substatement only in "union" type, not in derived types */
-                           LOGVAL(LYE_INCHILDSTMT, LY_VLOG_NONE, NULL, "type", "derived type");
-                           YYABORT;
-                         }
-                         YANG_ADDELEM(stype->type->info.uni.types, stype->type->info.uni.count)
-                         actual_type = UNION_KEYWORD;
-                       }
-
-fraction_digits_arg: fraction_digits_arg_str { $$ = $1;
-                                               backup_type = actual_type;
-                                               actual_type = FRACTION_DIGITS_KEYWORD;
-                                             }
-
-fraction_digits_stmt: FRACTION_DIGITS_KEYWORD sep fraction_digits_arg stmtend { $$ = $3; }
-
-fraction_digits_arg_str: positive_integer_value optsep { $$ = $1; }
-  | string_1 { char *endptr = NULL;
-               unsigned long val;
-               errno = 0;
-
-               val = strtoul(s, &endptr, 10);
-               if (*endptr || s[0] == '-' || errno || val == 0 || val > UINT32_MAX) {
-                 LOGVAL(LYE_INARG, LY_VLOG_NONE, NULL, s, "fraction-digits");
-                 free(s);
-                 s = NULL;
-                 YYABORT;
-               }
-               $$ = (uint32_t) val;
-               free(s);
-               s =NULL;
-             }
-
-length_stmt: LENGTH_KEYWORD sep length_arg_str length_end
-             { actual = $3.actual;
-               actual_type = $3.token;
-             }
-
-length_arg_str: string { $$.token = actual_type;
-                         $$.actual = actual;
-                         if (!(actual = yang_read_length(trg, actual, s, is_ext_instance))) {
-                           YYABORT;
-                         }
-                         actual_type = LENGTH_KEYWORD;
-                         s = NULL;
-                       }
-
-length_end: ';'
-  |  '{' stmtsep
-         message_opt_stmt
-      '}'
-
-message_opt_stmt: @EMPTYDIR@ { switch (actual_type) {
-                               case MUST_KEYWORD:
-                                 $$ = "must";
-                                 break;
-                               case LENGTH_KEYWORD:
-                                 $$ = "length";
-                                 break;
-                               case RANGE_KEYWORD:
-                                 $$ = "range";
-                                 break;
-                               default:
-                                 LOGINT;
-                                 YYABORT;
-                                 break;
-                               }
-                             }
-  |  message_opt_stmt error_message_stmt { if (yang_read_message(trg, actual, s, $1, ERROR_MESSAGE_KEYWORD)) {
-                                             YYABORT;
-                                           }
-                                           s = NULL;
-                                         }
-  |  message_opt_stmt error_app_tag_stmt { if (yang_read_message(trg, actual, s, $1, ERROR_APP_TAG_KEYWORD)) {
-                                             YYABORT;
-                                           }
-                                           s = NULL;
-                                         }
-  |  message_opt_stmt description_stmt { if (yang_read_description(trg, actual, s, $1, NODE)) {
-                                           YYABORT;
-                                          }
-                                          s = NULL;
-                                        }
-  |  message_opt_stmt reference_stmt { if (yang_read_reference(trg, actual, s, $1, NODE)) {
-                                         YYABORT;
-                                       }
-                                       s = NULL;
-                                     }
-
-pattern_sep: sep { $$.token = actual_type;
-                   $$.actual = actual;
-                 }
-
-pattern_stmt: PATTERN_KEYWORD pattern_sep pattern_arg_str pattern_end  { if (yang_read_pattern(trg, actual, $3, $4)) {
-                                                                          YYABORT;
-                                                                        }
-                                                                        actual_type = $2.token;
-                                                                        actual = $2.actual;
-                                                                      }
-
-pattern_arg_str: string { if (actual_type != EXTENSION_INSTANCE) {
-                            if (((struct yang_type *)actual)->base != 0 && ((struct yang_type *)actual)->base != LY_TYPE_STRING) {
-                              free(s);
-                              LOGVAL(LYE_SPEC, LY_VLOG_NONE, NULL, "Unexpected pattern statement.");
-                              YYABORT;
-                            }
-                            ((struct yang_type *)actual)->base = LY_TYPE_STRING;
-                            YANG_ADDELEM(((struct yang_type *)actual)->type->info.str.patterns,
-                                         ((struct yang_type *)actual)->type->info.str.pat_count);
-                          }
-                          $$ = s;
-                          s = NULL;
-                          actual_type = PATTERN_KEYWORD;
-                        }
-
-pattern_end: ';' { $$ = 0x06; }
-  |  '{' stmtsep
-         pattern_opt_stmt
-     '}' { $$ = $3; }
-
-pattern_opt_stmt: @EMPTYDIR@ { $$ = 0x06; /* ACK */ }
-  |  pattern_opt_stmt modifier_stmt { if (trg->version < 2) {
-                                        LOGVAL(LYE_INSTMT, LY_VLOG_NONE, NULL, "modifier");
-                                        YYABORT;
-                                      }
-                                      if ($1 != 0x06) {
-                                        LOGVAL(LYE_TOOMANY, LY_VLOG_NONE, NULL, "modifier", "pattern");
-                                        YYABORT;
-                                      }
-                                      $$ = $2;
-                                    }
-  |  pattern_opt_stmt error_message_stmt { if (yang_read_message(trg, actual, s, "pattern", ERROR_MESSAGE_KEYWORD)) {
-                                             YYABORT;
-                                           }
-                                           s = NULL;
-                                         }
-  |  pattern_opt_stmt error_app_tag_stmt { if (yang_read_message(trg, actual, s, "pattern", ERROR_APP_TAG_KEYWORD)) {
-                                             YYABORT;
-                                           }
-                                           s = NULL;
-                                         }
-  |  pattern_opt_stmt description_stmt { if (yang_read_description(trg, actual, s, "pattern", NODE)) {
-                                           YYABORT;
-                                          }
-                                          s = NULL;
-                                        }
-  |  pattern_opt_stmt reference_stmt { if (yang_read_reference(trg, actual, s, "pattern", NODE)) {
-                                         YYABORT;
-                                       }
-                                       s = NULL;
-                                     }
-
-modifier_arg: string { backup_type = actual_type;
-                       actual_type = MODIFIER_KEYWORD;
-                     }
-
-modifier_stmt: MODIFIER_KEYWORD sep modifier_arg stmtend { if (!strcmp(s, "invert-match")) {
-                                                             $$ = 0x15;
-                                                             free(s);
-                                                             s = NULL;
-                                                           } else {
-                                                             LOGVAL(LYE_INSTMT, LY_VLOG_NONE, NULL, s);
-                                                             free(s);
-                                                             YYABORT;
-                                                           }
-                                                         }
-
-enum_specification: enum_stmt stmtsep enum_stmts { struct lys_type_enum * tmp;
-
-                                                   cnt_val = 0;
-                                                   tmp = realloc(((struct yang_type *)actual)->type->info.enums.enm,
-                                                                 ((struct yang_type *)actual)->type->info.enums.count * sizeof *tmp);
-                                                   if (!tmp) {
-                                                     LOGMEM;
-                                                     YYABORT;
-                                                   }
-                                                   ((struct yang_type *)actual)->type->info.enums.enm = tmp;
-                                                 }
-
-enum_stmts: @EMPTYDIR@
-  | enum_stmts enum_stmt stmtsep;
-
-
-enum_stmt: ENUM_KEYWORD sep enum_arg_str enum_end
-           { if (yang_check_enum(yang_type, actual, &cnt_val, is_value)) {
-               YYABORT;
-             }
-             actual = $3.actual;
-             actual_type = $3.token;
-           }
-
-enum_arg_str: string { $$.token = actual_type;
-                       $$.actual = yang_type = actual;
-                       YANG_ADDELEM(((struct yang_type *)actual)->type->info.enums.enm, ((struct yang_type *)actual)->type->info.enums.count);
-                       if (yang_read_enum(trg, yang_type, actual, s)) {
-                         YYABORT;
-                       }
-                       s = NULL;
-                       is_value = 0;
-                       actual_type = ENUM_KEYWORD;
-                     }
-
-enum_end: ';'
-  |  '{' stmtsep
-         enum_opt_stmt
-     '}' { if (((struct lys_type_enum *)actual)->iffeature_size) {
-             struct lys_iffeature *tmp;
-
-             tmp = realloc(((struct lys_type_enum *)actual)->iffeature,
-                           ((struct lys_type_enum *)actual)->iffeature_size * sizeof *tmp);
-             if (!tmp) {
-               LOGMEM;
-               YYABORT;
-             }
-             ((struct lys_type_enum *)actual)->iffeature = tmp;
-           }
-         }
-
-enum_opt_stmt: @EMPTYDIR@
-  |  enum_opt_stmt if_feature_stmt stmtsep
-  |  enum_opt_stmt value_stmt { if (is_value) {
-                                  LOGVAL(LYE_TOOMANY, LY_VLOG_NONE, NULL, "value", "enum");
-                                  YYABORT;
-                                }
-                                ((struct lys_type_enum *)actual)->value = $2;
-
-                                /* keep the highest enum value for automatic increment */
-                                if ($2 >= cnt_val) {
-                                  cnt_val = $2 + 1;
-                                }
-                                is_value = 1;
-                              }
-  |  enum_opt_stmt status_stmt { if (((struct lys_type_enum *)actual)->flags & LYS_STATUS_MASK) {
-                                   LOGVAL(LYE_TOOMANY, LY_VLOG_NONE, NULL, "status", "enum");
-                                   YYABORT;
-                                 }
-                                 ((struct lys_type_enum *)actual)->flags |= $2;
-                               }
-  |  enum_opt_stmt description_stmt { if (yang_read_description(trg, actual, s, "enum", NODE)) {
-                                        YYABORT;
-                                      }
-                                      s = NULL;
-                                    }
-  |  enum_opt_stmt reference_stmt { if (yang_read_reference(trg, actual, s, "enum", NODE)) {
-                                      YYABORT;
-                                    }
-                                    s = NULL;
-                                  }
-
-value_arg: integer_value_arg_str { $$ = $1;
-                                   backup_type = actual_type;
-                                   actual_type = VALUE_KEYWORD;
-                                 }
-
-value_stmt: VALUE_KEYWORD sep value_arg stmtend { $$ = $3; }
-
-integer_value_arg_str: integer_value optsep { $$ = $1; }
-  |  string_1 { /* convert it to int32_t */
-                int64_t val;
-                char *endptr;
-
-                val = strtoll(s, &endptr, 10);
-                if (val < INT32_MIN || val > INT32_MAX || *endptr) {
-                    LOGVAL(LYE_INARG, LY_VLOG_NONE, NULL, s, "value");
-                    free(s);
-                    YYABORT;
-                }
-                free(s);
-                s = NULL;
-                $$ = (int32_t) val;
-             }
-
-range_stmt: RANGE_KEYWORD sep range_arg_str range_end { actual_type = $3.token;
-                                                        actual = $3.actual;
-                                                      }
-
-
-range_end: ';'
-  |  '{' stmtsep
-         message_opt_stmt
-      '}'
-   ;
-
-path_arg: path_arg_str { backup_type = actual_type;
-                         actual_type = PATH_KEYWORD;
-                       }
-
-path_stmt: PATH_KEYWORD sep path_arg stmtend
-
-require_instance_arg: require_instance_arg_str { $$ = $1;
-                                                 backup_type = actual_type;
-                                                 actual_type = REQUIRE_INSTANCE_KEYWORD;
-                                               }
-
-require_instance_stmt: REQUIRE_INSTANCE_KEYWORD sep require_instance_arg stmtend { $$ = $3; }
-
-require_instance_arg_str: TRUE_KEYWORD optsep { $$ = 1; }
-  |  FALSE_KEYWORD optsep { $$ = -1; }
-  |  string_1 { if (!strcmp(s,"true")) {
-                  $$ = 1;
-                } else if (!strcmp(s,"false")) {
-                  $$ = -1;
-                } else {
-                  LOGVAL(LYE_INARG, LY_VLOG_NONE, NULL, s, "require-instance");
-                  free(s);
-                  YYABORT;
-                }
-                free(s);
-                s = NULL;
-              }
-
-bits_specification: bit_stmt bit_stmts { struct lys_type_bit * tmp;
-
-                                         cnt_val = 0;
-                                         tmp = realloc(((struct yang_type *)actual)->type->info.bits.bit,
-                                                       ((struct yang_type *)actual)->type->info.bits.count * sizeof *tmp);
-                                         if (!tmp) {
-                                           LOGMEM;
-                                           YYABORT;
-                                         }
-                                         ((struct yang_type *)actual)->type->info.bits.bit = tmp;
-                                       }
-
-bit_stmts: @EMPTYDIR@
-  | bit_stmts bit_stmt;
-
-bit_stmt: BIT_KEYWORD sep bit_arg_str bit_end
-          stmtsep { if (yang_check_bit(yang_type, actual, &cnt_val, is_value)) {
-                      YYABORT;
-                    }
-                    actual = $3.actual;
-                    actual_type = $3.token;
-                  }
-
-bit_arg_str: identifier_arg_str { $$.token = actual_type;
-                                  $$.actual = yang_type = actual;
-                                  YANG_ADDELEM(((struct yang_type *)actual)->type->info.bits.bit,
-                                               ((struct yang_type *)actual)->type->info.bits.count);
-                                  if (yang_read_bit(trg, yang_type, actual, s)) {
-                                    YYABORT;
-                                  }
-                                  s = NULL;
-                                  is_value = 0;
-                                  actual_type = BIT_KEYWORD;
-                                }
-
-bit_end: ';'
-  |  '{' stmtsep
-         bit_opt_stmt
-     '}' { if (((struct lys_type_bit *)actual)->iffeature_size) {
-             struct lys_iffeature *tmp;
-
-             tmp = realloc(((struct lys_type_bit *)actual)->iffeature,
-                           ((struct lys_type_bit *)actual)->iffeature_size * sizeof *tmp);
-             if (!tmp) {
-               LOGMEM;
-               YYABORT;
-             }
-             ((struct lys_type_bit *)actual)->iffeature = tmp;
-           }
-         }
-
-bit_opt_stmt: @EMPTYDIR@
-  |  bit_opt_stmt if_feature_stmt stmtsep
-  |  bit_opt_stmt position_stmt { if (is_value) {
-                                    LOGVAL(LYE_TOOMANY, LY_VLOG_NONE, NULL, "position", "bit");
-                                    YYABORT;
-                                  }
-                                  ((struct lys_type_bit *)actual)->pos = $2;
-
-                                  /* keep the highest position value for automatic increment */
-                                  if ($2 >= cnt_val) {
-                                    cnt_val = $2 + 1;
-                                  }
-                                  is_value = 1;
-                                }
-  |  bit_opt_stmt status_stmt { if (((struct lys_type_bit *)actual)->flags & LYS_STATUS_MASK) {
-                                   LOGVAL(LYE_TOOMANY, LY_VLOG_NONE, NULL, "status", "bit");
-                                   YYABORT;
-                                 }
-                                 ((struct lys_type_bit *)actual)->flags |= $2;
-                              }
-  |  bit_opt_stmt description_stmt { if (yang_read_description(trg, actual, s, "bit", NODE)) {
-                                       YYABORT;
-                                     }
-                                     s = NULL;
-                                   }
-  |  bit_opt_stmt reference_stmt { if (yang_read_reference(trg, actual, s, "bit", NODE)) {
-                                     YYABORT;
-                                   }
-                                   s = NULL;
-                                 }
-
-position_value_arg: position_value_arg_str { $$ = $1;
-                                             backup_type = actual_type;
-                                             actual_type = POSITION_KEYWORD;
-                                           }
-
-position_stmt: POSITION_KEYWORD sep position_value_arg stmtend { $$ = $3; }
-
-position_value_arg_str: non_negative_integer_value optsep { $$ = $1; }
-  |  string_1 { /* convert it to uint32_t */
-                unsigned long val;
-                char *endptr = NULL;
-                errno = 0;
-
-                val = strtoul(s, &endptr, 10);
-                if (s[0] == '-' || *endptr || errno || val > UINT32_MAX) {
-                  LOGVAL(LYE_INARG, LY_VLOG_NONE, NULL, s, "position");
-                  free(s);
-                  YYABORT;
-                }
-                free(s);
-                s = NULL;
-                $$ = (uint32_t) val;
-              }
-
-error_message_arg: string { backup_type = actual_type;
-                            actual_type = ERROR_MESSAGE_KEYWORD;
-                          }
-
-error_message_stmt: ERROR_MESSAGE_KEYWORD sep error_message_arg stmtend
-
-error_app_tag_arg: string { backup_type = actual_type;
-                            actual_type = ERROR_APP_TAG_KEYWORD;
-                          }
-
-error_app_tag_stmt: ERROR_APP_TAG_KEYWORD sep error_app_tag_arg stmtend
-
-units_arg: string { backup_type = actual_type;
-                    actual_type = UNITS_KEYWORD;
-                  }
-
-units_stmt: UNITS_KEYWORD sep units_arg stmtend
-
-default_arg: string { backup_type = actual_type;
-                      actual_type = DEFAULT_KEYWORD;
-                    }
-
-default_stmt: DEFAULT_KEYWORD sep default_arg stmtend
-
-grouping_arg_str: identifier_arg_str { $$.token = actual_type;
-                                       $$.actual = actual;
-                                       if (!(actual = yang_read_node(trg, actual, param->node, s, LYS_GROUPING, sizeof(struct lys_node_grp)))) {
-                                         YYABORT;
-                                       }
-                                       s = NULL;
-                                       data_node = actual;
-                                       actual_type = GROUPING_KEYWORD;
-                                     }
-
-grouping_stmt: GROUPING_KEYWORD sep grouping_arg_str grouping_end
-               { LOGDBG(LY_LDGYANG, "finished parsing grouping statement \"%s\"", data_node->name);
-                 actual_type = $3.token;
-                 actual = $3.actual;
-                 data_node = $3.actual;
-               }
-
-grouping_end: ';'
-  |  '{' stmtsep
-         grouping_opt_stmt
-     '}'
-
-grouping_opt_stmt: @EMPTYDIR@ { $$.grouping = actual; }
-  |  grouping_opt_stmt status_stmt { if ($1.grouping->flags & LYS_STATUS_MASK) {
-                                       LOGVAL(LYE_TOOMANY, LY_VLOG_LYS, $1.grouping, "status", "grouping");
-                                       YYABORT;
-                                     }
-                                     $1.grouping->flags |= $2;
-                                   }
-  |  grouping_opt_stmt description_stmt { if (yang_read_description(trg, $1.grouping, s, "grouping", NODE_PRINT)) {
-                                            YYABORT;
-                                          }
-                                          s = NULL;
-                                        }
-  |  grouping_opt_stmt reference_stmt { if (yang_read_reference(trg, $1.grouping, s, "grouping", NODE_PRINT)) {
-                                          YYABORT;
-                                        }
-                                        s = NULL;
-                                      }
-  |  grouping_opt_stmt grouping_stmt stmtsep
-  |  grouping_opt_stmt typedef_stmt stmtsep
-  |  grouping_opt_stmt data_def_stmt stmtsep
-  |  grouping_opt_stmt action_stmt stmtsep
-  |  grouping_opt_stmt notification_stmt stmtsep { if (trg->version < 2) {
-                                                     LOGVAL(LYE_INSTMT, LY_VLOG_LYS, $1.grouping, "notification");
-                                                     YYABORT;
-                                                   }
-                                                 }
-
-data_def_stmt: container_stmt
-  |  leaf_stmt
-  |  leaf_list_stmt
-  |  list_stmt
-  |  choice_stmt
-  |  anyxml_stmt
-  |  anydata_stmt
-  |  uses_stmt
-  ;
-
-container_arg_str: identifier_arg_str { $$.token = actual_type;
-                                        $$.actual = actual;
-                                        if (!(actual = yang_read_node(trg, actual, param->node, s, LYS_CONTAINER, sizeof(struct lys_node_container)))) {
-                                          YYABORT;
-                                        }
-                                        data_node = actual;
-                                        s = NULL;
-                                        actual_type = CONTAINER_KEYWORD;
-                                      }
-
-container_stmt: CONTAINER_KEYWORD sep container_arg_str container_end
-                { LOGDBG(LY_LDGYANG, "finished parsing container statement \"%s\"", data_node->name);
-                  actual_type = $3.token;
-                  actual = $3.actual;
-                  data_node = $3.actual;
-                }
-
-container_end: ';'
-  |  '{' stmtsep
-         container_opt_stmt
-      '}' { void *tmp;
-
-            if ($3.container->iffeature_size) {
-              tmp = realloc($3.container->iffeature, $3.container->iffeature_size * sizeof *$3.container->iffeature);
-              if (!tmp) {
-                LOGMEM;
-                YYABORT;
-              }
-              $3.container->iffeature = tmp;
-            }
-
-            if ($3.container->must_size) {
-              tmp = realloc($3.container->must, $3.container->must_size * sizeof *$3.container->must);
-              if (!tmp) {
-                LOGMEM;
-                YYABORT;
-              }
-              $3.container->must = tmp;
-            }
-          }
-
-container_opt_stmt: @EMPTYDIR@ { $$.container = actual; }
-  |  container_opt_stmt when_stmt stmtsep
-  |  container_opt_stmt if_feature_stmt stmtsep
-  |  container_opt_stmt must_stmt stmtsep
-  |  container_opt_stmt presence_stmt { if (yang_read_presence(trg, $1.container, s)) {
-                                          YYABORT;
-                                        }
-                                        s = NULL;
-                                      }
-  |  container_opt_stmt config_stmt { if ($1.container->flags & LYS_CONFIG_MASK) {
-                                        LOGVAL(LYE_TOOMANY, LY_VLOG_LYS, $1.container, "config", "container");
-                                        YYABORT;
-                                      }
-                                      $1.container->flags |= $2;
-                                    }
-  |  container_opt_stmt status_stmt { if ($1.container->flags & LYS_STATUS_MASK) {
-                                        LOGVAL(LYE_TOOMANY, LY_VLOG_LYS, $1.container, "status", "container");
-                                        YYABORT;
-                                      }
-                                      $1.container->flags |= $2;
-                                    }
-  |  container_opt_stmt description_stmt { if (yang_read_description(trg, $1.container, s, "container", NODE_PRINT)) {
-                                             YYABORT;
-                                           }
-                                           s = NULL;
-                                         }
-  |  container_opt_stmt reference_stmt { if (yang_read_reference(trg, $1.container, s, "container", NODE_PRINT)) {
-                                           YYABORT;
-                                         }
-                                         s = NULL;
-                                       }
-  |  container_opt_stmt grouping_stmt stmtsep
-  |  container_opt_stmt action_stmt stmtsep
-  |  container_opt_stmt notification_stmt stmtsep { if (trg->version < 2) {
-                                                      LOGVAL(LYE_INSTMT, LY_VLOG_LYS, $1.container, "notification");
-                                                      YYABORT;
-                                                    }
-                                                  }
-  |  container_opt_stmt typedef_stmt stmtsep
-  |  container_opt_stmt data_def_stmt stmtsep
-
-leaf_stmt: LEAF_KEYWORD sep leaf_arg_str
-           '{' stmtsep
+
+yin_element_stmt: @EMPTYDIR@
+  |  YIN_ELEMENT_KEYWORD sep yin_element_arg stmtend
+     { if (is_ext_instance) {
+         int c;
+         const char ***p;
+         uint8_t *val;
+         struct lyext_substmt *info;
+
+         c = 0;
+         p = lys_ext_complex_get_substmt(LY_STMT_ARGUMENT, ext_instance, &info);
+         if (info->cardinality >= LY_STMT_CARD_SOME) {
+           /* get the index in the array to add new item */
+           for (c = 0; p[0][c + 1]; c++);
+           val = (uint8_t *)p[1];
+         } else {
+           val = (uint8_t *)(p + 1);
+         }
+         val[c] = ($3 == LYS_YINELEM) ? 1 : 2;
+       } else {
+         ((struct lys_ext *)actual)->flags |= $3;
+       }
+     }
+
+yin_element_arg_str: TRUE_KEYWORD optsep { $$ = LYS_YINELEM; }
+  | FALSE_KEYWORD optsep { $$ = 0; }
+  | string_1 { if (!strcmp(s, "true")) {
+                 $$ = LYS_YINELEM;
+               } else if (!strcmp(s, "false")) {
+                 $$ = 0;
+               } else {
+                 LOGVAL(LYE_INSTMT, LY_VLOG_NONE, NULL, s);
+                 free(s);
+                 YYABORT;
+               }
+               free(s);
+               s = NULL;
+             }
+
+status_arg: status_arg_str { $$ = $1;
+                             backup_type = actual_type;
+                             actual_type = STATUS_KEYWORD;
+                           }
+
+status_stmt:  STATUS_KEYWORD sep status_arg stmtend { $$ = $3; }
+
+status_arg_str: CURRENT_KEYWORD optsep { $$ = LYS_STATUS_CURR; }
+  | OBSOLETE_KEYWORD optsep { $$ = LYS_STATUS_OBSLT; }
+  | DEPRECATED_KEYWORD optsep { $$ = LYS_STATUS_DEPRC; }
+  | string_1 { if (!strcmp(s, "current")) {
+                 $$ = LYS_STATUS_CURR;
+               } else if (!strcmp(s, "obsolete")) {
+                 $$ = LYS_STATUS_OBSLT;
+               } else if (!strcmp(s, "deprecated")) {
+                 $$ = LYS_STATUS_DEPRC;
+               } else {
+                 LOGVAL(LYE_INSTMT, LY_VLOG_NONE, NULL, s);
+                 free(s);
+                 YYABORT;
+               }
+               free(s);
+               s = NULL;
+             }
+
+feature_arg_str: identifier_arg_str { /* check uniqueness of feature's names */
+                                      if (lyp_check_identifier(s, LY_IDENT_FEATURE, trg, NULL)) {
+                                        free(s);
+                                        YYABORT;
+                                      }
+                                      $$.token = actual_type;
+                                      $$.actual = actual;
+                                      YANG_ADDELEM(trg->features, trg->features_size);
+                                      ((struct lys_feature *)actual)->name = lydict_insert_zc(trg->ctx, s);
+                                      ((struct lys_feature *)actual)->module = trg;
+                                      s = NULL;
+                                      actual_type = FEATURE_KEYWORD;
+                                    }
+
+feature_stmt: FEATURE_KEYWORD sep feature_arg_str feature_end
+              { actual = $3.actual;
+                actual_type = $3.token;
+              }
+
+feature_end: ';'
+  | '{' stmtsep
+        feature_opt_stmt
+    '}' { struct lys_iffeature *tmp;
+
+          if (((struct lys_feature *)actual)->iffeature_size) {
+            tmp = realloc(((struct lys_feature *)actual)->iffeature,
+                          ((struct lys_feature *)actual)->iffeature_size * sizeof *tmp);
+            if (!tmp) {
+              LOGMEM;
+              YYABORT;
+            }
+            ((struct lys_feature *)actual)->iffeature = tmp;
+          }
+        }
+
+feature_opt_stmt: @EMPTYDIR@
+  |  feature_opt_stmt if_feature_stmt stmtsep
+  |  feature_opt_stmt status_stmt { if (((struct lys_feature *)actual)->flags & LYS_STATUS_MASK) {
+                                      LOGVAL(LYE_TOOMANY, LY_VLOG_NONE, NULL, "status", "feature");
+                                      YYABORT;
+                                    }
+                                    ((struct lys_feature *)actual)->flags |= $2;
+                                  }
+  |  feature_opt_stmt description_stmt { if (yang_read_description(trg, actual, s, "feature", NODE)) {
+                                           YYABORT;
+                                         }
+                                         s = NULL;
+                                       }
+  |  feature_opt_stmt reference_stmt { if (yang_read_reference(trg, actual, s, "feature", NODE)) {
+                                         YYABORT;
+                                       }
+                                       s = NULL;
+                                     }
+
+if_feature_arg: string { $$.token = actual_type;
+                         $$.actual = actual;
+                         switch (actual_type) {
+                         case FEATURE_KEYWORD:
+                           YANG_ADDELEM(((struct lys_feature *)actual)->iffeature,
+                                        ((struct lys_feature *)actual)->iffeature_size);
+                           break;
+                         case IDENTITY_KEYWORD:
+                           if (trg->version < 2) {
+                             LOGVAL(LYE_INSTMT, LY_VLOG_NONE, NULL, "if-feature", "identity");
+                             free(s);
+                             YYABORT;
+                           }
+                           YANG_ADDELEM(((struct lys_ident *)actual)->iffeature,
+                                        ((struct lys_ident *)actual)->iffeature_size);
+                           break;
+                         case ENUM_KEYWORD:
+                           if (trg->version < 2) {
+                             LOGVAL(LYE_INSTMT, LY_VLOG_NONE, NULL, "if-feature");
+                             free(s);
+                             YYABORT;
+                           }
+                           YANG_ADDELEM(((struct lys_type_enum *)actual)->iffeature,
+                                        ((struct lys_type_enum *)actual)->iffeature_size);
+                           break;
+                         case BIT_KEYWORD:
+                           if (trg->version < 2) {
+                             LOGVAL(LYE_INSTMT, LY_VLOG_NONE, NULL, "if-feature", "bit");
+                             free(s);
+                             YYABORT;
+                           }
+                           YANG_ADDELEM(((struct lys_type_bit *)actual)->iffeature,
+                                        ((struct lys_type_bit *)actual)->iffeature_size);
+                           break;
+                         case REFINE_KEYWORD:
+                           if (trg->version < 2) {
+                             LOGVAL(LYE_INSTMT, LY_VLOG_NONE, NULL, "if-feature");
+                             free(s);
+                             YYABORT;
+                           }
+                           YANG_ADDELEM(((struct lys_refine *)actual)->iffeature,
+                                        ((struct lys_refine *)actual)->iffeature_size);
+                           break;
+                         case EXTENSION_INSTANCE:
+                           /* nothing change */
+                           break;
+                         default:
+                           /* lys_node_* */
+                           YANG_ADDELEM(((struct lys_node *)actual)->iffeature,
+                                        ((struct lys_node *)actual)->iffeature_size);
+                           break;
+                         }
+                         ((struct lys_iffeature *)actual)->features = (struct lys_feature **)s;
+                         s = NULL;
+                         actual_type = IF_FEATURE_KEYWORD;
+                       }
+
+if_feature_stmt: IF_FEATURE_KEYWORD sep if_feature_arg if_feature_end
+                 { actual = $3.actual;
+                   actual_type = $3.token;
+                 }
+
+if_feature_end: ';'
+  | '{' stmtsep '}'
+
+identity_arg_str: identifier_arg_str { const char *tmp;
+
+                                       tmp = lydict_insert_zc(trg->ctx, s);
+                                       s = NULL;
+                                       if (dup_identities_check(tmp, trg)) {
+                                         lydict_remove(trg->ctx, tmp);
+                                         YYABORT;
+                                       }
+                                       $$.token = actual_type;
+                                       $$.actual = actual;
+                                       YANG_ADDELEM(trg->ident, trg->ident_size);
+                                       ((struct lys_ident *)actual)->name = tmp;
+                                       ((struct lys_ident *)actual)->module = trg;
+                                       actual_type = IDENTITY_KEYWORD;
+                                     }
+
+identity_stmt: IDENTITY_KEYWORD sep identity_arg_str identity_end
+               { actual = $3.actual;
+                 actual_type = $3.token;
+               }
+
+identity_end: ';'
+  |  '{' stmtsep
+         identity_opt_stmt
+     '}' { void *tmp;
+
+           if (((struct lys_ident *)actual)->base_size) {
+             tmp = realloc(((struct lys_ident *)actual)->base,
+                           ((struct lys_ident *)actual)->base_size * sizeof *((struct lys_ident *)actual)->base);
+             if (!tmp) {
+               LOGMEM;
+               YYABORT;
+             }
+             ((struct lys_ident *)actual)->base = tmp;
+           }
+
+           if (((struct lys_ident *)actual)->iffeature_size) {
+             tmp = realloc(((struct lys_ident *)actual)->iffeature,
+                           ((struct lys_ident *)actual)->iffeature_size * sizeof *((struct lys_ident *)actual)->iffeature);
+             if (!tmp) {
+               LOGMEM;
+               YYABORT;
+             }
+             ((struct lys_ident *)actual)->iffeature = tmp;
+           }
+         }
+
+identity_opt_stmt: @EMPTYDIR@
+  |  identity_opt_stmt base_stmt { void *identity;
+
+                                   if ((trg->version < 2) && ((struct lys_ident *)actual)->base_size) {
+                                     free(s);
+                                     LOGVAL(LYE_TOOMANY, LY_VLOG_NONE, NULL, "base", "identity");
+                                     YYABORT;
+                                   }
+                                   identity = actual;
+                                   YANG_ADDELEM(((struct lys_ident *)actual)->base,
+                                                ((struct lys_ident *)actual)->base_size);
+                                   *((struct lys_ident **)actual) = (struct lys_ident *)s;
+                                   s = NULL;
+                                   actual = identity;
+                                 }
+  |  identity_opt_stmt if_feature_stmt stmtsep
+  |  identity_opt_stmt status_stmt { if (((struct lys_ident *)actual)->flags & LYS_STATUS_MASK) {
+                                       LOGVAL(LYE_TOOMANY, LY_VLOG_NONE, NULL, "status", "identity");
+                                       YYABORT;
+                                     }
+                                     ((struct lys_ident *)actual)->flags |= $2;
+                                   }
+  |  identity_opt_stmt description_stmt { if (yang_read_description(trg, actual, s, "identity", NODE)) {
+                                            YYABORT;
+                                          }
+                                          s = NULL;
+                                        }
+  |  identity_opt_stmt reference_stmt { if (yang_read_reference(trg, actual, s, "identity", NODE)) {
+                                          YYABORT;
+                                        }
+                                        s = NULL;
+                                      }
+
+base_arg: identifier_ref_arg_str { backup_type = actual_type;
+                                   actual_type = BASE_KEYWORD;
+                                 }
+
+base_stmt: BASE_KEYWORD sep base_arg stmtend
+
+typedef_arg_str: identifier_arg_str { tpdf_parent = (actual_type == EXTENSION_INSTANCE) ? ext_instance : actual;
+                                      $$.token = actual_type;
+                                      $$.actual = actual;
+                                      if (lyp_check_identifier(s, LY_IDENT_TYPE, trg, tpdf_parent)) {
+                                        free(s);
+                                        YYABORT;
+                                      }
+                                      switch (actual_type) {
+                                      case MODULE_KEYWORD:
+                                      case SUBMODULE_KEYWORD:
+                                        YANG_ADDELEM(trg->tpdf, trg->tpdf_size);
+                                        break;
+                                      case GROUPING_KEYWORD:
+                                        YANG_ADDELEM(((struct lys_node_grp *)tpdf_parent)->tpdf,
+                                                     ((struct lys_node_grp *)tpdf_parent)->tpdf_size);
+                                        break;
+                                      case CONTAINER_KEYWORD:
+                                        YANG_ADDELEM(((struct lys_node_container *)tpdf_parent)->tpdf,
+                                                     ((struct lys_node_container *)tpdf_parent)->tpdf_size);
+                                        break;
+                                      case LIST_KEYWORD:
+                                        YANG_ADDELEM(((struct lys_node_list *)tpdf_parent)->tpdf,
+                                                     ((struct lys_node_list *)tpdf_parent)->tpdf_size);
+                                        break;
+                                      case RPC_KEYWORD:
+                                      case ACTION_KEYWORD:
+                                        YANG_ADDELEM(((struct lys_node_rpc_action *)tpdf_parent)->tpdf,
+                                                     ((struct lys_node_rpc_action *)tpdf_parent)->tpdf_size);
+                                        break;
+                                      case INPUT_KEYWORD:
+                                      case OUTPUT_KEYWORD:
+                                        YANG_ADDELEM(((struct lys_node_inout *)tpdf_parent)->tpdf,
+                                                     ((struct lys_node_inout *)tpdf_parent)->tpdf_size);
+                                        break;
+                                      case NOTIFICATION_KEYWORD:
+                                        YANG_ADDELEM(((struct lys_node_notif *)tpdf_parent)->tpdf,
+                                                     ((struct lys_node_notif *)tpdf_parent)->tpdf_size);
+                                        break;
+                                      case EXTENSION_INSTANCE:
+                                        /* typedef is already allocated */
+                                        break;
+                                      default:
+                                        /* another type of nodetype is error*/
+                                        LOGINT;
+                                        free(s);
+                                        YYABORT;
+                                      }
+                                      ((struct lys_tpdf *)actual)->name = lydict_insert_zc(param->module->ctx, s);
+                                      ((struct lys_tpdf *)actual)->module = trg;
+                                      s = NULL;
+                                      actual_type = TYPEDEF_KEYWORD;
+                                    }
+
+typedef_stmt: TYPEDEF_KEYWORD sep typedef_arg_str
+              '{' stmtsep
+                  type_opt_stmt
+              '}' { if (!($6.node.flag & LYS_TYPE_DEF)) {
+                      LOGVAL(LYE_MISSCHILDSTMT, LY_VLOG_NONE, NULL, "type", "typedef");
+                      YYABORT;
+                    }
+                    actual_type = $3.token;
+                    actual = $3.actual;
+                  }
+
+type_opt_stmt: @EMPTYDIR@ { $$.node.ptr_tpdf = actual;
+                            $$.node.flag = 0;
+                          }
+  |  type_opt_stmt type_stmt stmtsep { $1.node.flag |= LYS_TYPE_DEF;
+                                       $$ = $1;
+                                     }
+  |  type_opt_stmt units_stmt { if (yang_read_units(trg, $1.node.ptr_tpdf, s, TYPEDEF_KEYWORD)) {
+                                  YYABORT;
+                                }
+                                s = NULL;
+                              }
+  |  type_opt_stmt default_stmt { if (yang_read_default(trg, $1.node.ptr_tpdf, s, TYPEDEF_KEYWORD)) {
+                                    YYABORT;
+                                  }
+                                  s = NULL;
+                                }
+  |  type_opt_stmt status_stmt { if ($1.node.ptr_tpdf->flags & LYS_STATUS_MASK) {
+                                   LOGVAL(LYE_TOOMANY, LY_VLOG_NONE, NULL, "status", "typedef");
+                                   YYABORT;
+                                 }
+                                 $1.node.ptr_tpdf->flags |= $2;
+                               }
+  |  type_opt_stmt description_stmt { if (yang_read_description(trg, $1.node.ptr_tpdf, s, "typedef", NODE)) {
+                                        YYABORT;
+                                      }
+                                      s = NULL;
+                                    }
+  |  type_opt_stmt reference_stmt { if (yang_read_reference(trg, $1.node.ptr_tpdf, s, "typedef", NODE)) {
+                                      YYABORT;
+                                    }
+                                    s = NULL;
+                                  }
+
+type_stmt: TYPE_KEYWORD sep type_arg_str type_end
+           { actual_type = $3.token;
+             actual = $3.actual;
+           }
+
+type_arg_str: identifier_ref_arg_str { $$.token = actual_type;
+                                       $$.actual = actual;
+                                       if (!(actual = yang_read_type(trg, actual, s, actual_type))) {
+                                         YYABORT;
+                                       }
+                                       s = NULL;
+                                       actual_type = TYPE_KEYWORD;
+                                     }
+
+type_end: ';'
+  |  '{' stmtsep
+         type_body_stmts
+      '}'
+
+type_body_stmts: some_restrictions { if (((struct yang_type *)actual)->base == LY_TYPE_STRING &&
+                                         ((struct yang_type *)actual)->type->info.str.pat_count) {
+                                       struct lys_restr *tmp;
+
+                                       tmp = realloc(((struct yang_type *)actual)->type->info.str.patterns,
+                                                     ((struct yang_type *)actual)->type->info.str.pat_count * sizeof *tmp);
+                                       if (!tmp) {
+                                         LOGMEM;
+                                         YYABORT;
+                                       }
+                                       ((struct yang_type *)actual)->type->info.str.patterns = tmp;
+                                     }
+                                     if (((struct yang_type *)actual)->base == LY_TYPE_UNION) {
+                                       struct lys_type *tmp;
+
+                                       tmp = realloc(((struct yang_type *)actual)->type->info.uni.types,
+                                                     ((struct yang_type *)actual)->type->info.uni.count * sizeof *tmp);
+                                       if (!tmp) {
+                                         LOGMEM;
+                                         YYABORT;
+                                       }
+                                       ((struct yang_type *)actual)->type->info.uni.types = tmp;
+                                     }
+                                     if (((struct yang_type *)actual)->base == LY_TYPE_IDENT) {
+                                       struct lys_ident **tmp;
+
+                                       tmp = realloc(((struct yang_type *)actual)->type->info.ident.ref,
+                                                     ((struct yang_type *)actual)->type->info.ident.count* sizeof *tmp);
+                                       if (!tmp) {
+                                         LOGMEM;
+                                         YYABORT;
+                                       }
+                                       ((struct yang_type *)actual)->type->info.ident.ref = tmp;
+                                     }
+                                   }
+  | enum_specification
+  | bits_specification
+
+some_restrictions: @EMPTYDIR@
+  |  some_restrictions require_instance_stmt { if (yang_read_require_instance(actual, $2)) {
+                                                 YYABORT;
+                                               }
+                                             }
+  |  some_restrictions path_stmt { /* leafref_specification */
+                                   if (yang_read_leafref_path(trg, actual, s)) {
+                                     YYABORT;
+                                   }
+                                   s = NULL;
+                                 }
+  |  some_restrictions base_stmt { /* identityref_specification */
+                                   if (((struct yang_type *)actual)->base && ((struct yang_type *)actual)->base != LY_TYPE_IDENT) {
+                                     LOGVAL(LYE_INSTMT, LY_VLOG_NONE, NULL, "base");
+                                     return EXIT_FAILURE;
+                                   }
+                                   ((struct yang_type *)actual)->base = LY_TYPE_IDENT;
+                                   yang_type = actual;
+                                   YANG_ADDELEM(((struct yang_type *)actual)->type->info.ident.ref,
+                                                ((struct yang_type *)actual)->type->info.ident.count);
+                                   *((struct lys_ident **)actual) = (struct lys_ident *)s;
+                                   actual = yang_type;
+                                   s = NULL;
+                                 }
+  |  some_restrictions length_stmt stmtsep
+  |  some_restrictions pattern_stmt stmtsep
+  |  some_restrictions fraction_digits_stmt { if (yang_read_fraction(actual, $2)) {
+                                                YYABORT;
+                                              }
+                                            }
+  |  some_restrictions range_stmt stmtsep
+  |  some_restrictions union_stmt stmtsep
+
+union_stmt: union_spec type_stmt { actual_type = $1.token;
+                                   actual = $1.actual;
+                                 }
+
+union_spec: @EMPTYDIR@ { struct yang_type *stype = (struct yang_type *)actual;
+
+                         $$.token = actual_type;
+                         $$.actual = actual;
+                         if (stype->base != 0 && stype->base != LY_TYPE_UNION) {
+                           LOGVAL(LYE_SPEC, LY_VLOG_NONE, NULL, "Unexpected type statement.");
+                           YYABORT;
+                         }
+                         stype->base = LY_TYPE_UNION;
+                         if (strcmp(stype->name, "union")) {
+                           /* type can be a substatement only in "union" type, not in derived types */
+                           LOGVAL(LYE_INCHILDSTMT, LY_VLOG_NONE, NULL, "type", "derived type");
+                           YYABORT;
+                         }
+                         YANG_ADDELEM(stype->type->info.uni.types, stype->type->info.uni.count)
+                         actual_type = UNION_KEYWORD;
+                       }
+
+fraction_digits_arg: fraction_digits_arg_str { $$ = $1;
+                                               backup_type = actual_type;
+                                               actual_type = FRACTION_DIGITS_KEYWORD;
+                                             }
+
+fraction_digits_stmt: FRACTION_DIGITS_KEYWORD sep fraction_digits_arg stmtend { $$ = $3; }
+
+fraction_digits_arg_str: positive_integer_value optsep { $$ = $1; }
+  | string_1 { char *endptr = NULL;
+               unsigned long val;
+               errno = 0;
+
+               val = strtoul(s, &endptr, 10);
+               if (*endptr || s[0] == '-' || errno || val == 0 || val > UINT32_MAX) {
+                 LOGVAL(LYE_INARG, LY_VLOG_NONE, NULL, s, "fraction-digits");
+                 free(s);
+                 s = NULL;
+                 YYABORT;
+               }
+               $$ = (uint32_t) val;
+               free(s);
+               s =NULL;
+             }
+
+length_stmt: LENGTH_KEYWORD sep length_arg_str length_end
+             { actual = $3.actual;
+               actual_type = $3.token;
+             }
+
+length_arg_str: string { $$.token = actual_type;
+                         $$.actual = actual;
+                         if (!(actual = yang_read_length(trg, actual, s, is_ext_instance))) {
+                           YYABORT;
+                         }
+                         actual_type = LENGTH_KEYWORD;
+                         s = NULL;
+                       }
+
+length_end: ';'
+  |  '{' stmtsep
+         message_opt_stmt
+      '}'
+
+message_opt_stmt: @EMPTYDIR@ { switch (actual_type) {
+                               case MUST_KEYWORD:
+                                 $$ = "must";
+                                 break;
+                               case LENGTH_KEYWORD:
+                                 $$ = "length";
+                                 break;
+                               case RANGE_KEYWORD:
+                                 $$ = "range";
+                                 break;
+                               default:
+                                 LOGINT;
+                                 YYABORT;
+                                 break;
+                               }
+                             }
+  |  message_opt_stmt error_message_stmt { if (yang_read_message(trg, actual, s, $1, ERROR_MESSAGE_KEYWORD)) {
+                                             YYABORT;
+                                           }
+                                           s = NULL;
+                                         }
+  |  message_opt_stmt error_app_tag_stmt { if (yang_read_message(trg, actual, s, $1, ERROR_APP_TAG_KEYWORD)) {
+                                             YYABORT;
+                                           }
+                                           s = NULL;
+                                         }
+  |  message_opt_stmt description_stmt { if (yang_read_description(trg, actual, s, $1, NODE)) {
+                                           YYABORT;
+                                          }
+                                          s = NULL;
+                                        }
+  |  message_opt_stmt reference_stmt { if (yang_read_reference(trg, actual, s, $1, NODE)) {
+                                         YYABORT;
+                                       }
+                                       s = NULL;
+                                     }
+
+pattern_sep: sep { $$.token = actual_type;
+                   $$.actual = actual;
+                 }
+
+pattern_stmt: PATTERN_KEYWORD pattern_sep pattern_arg_str pattern_end  { if (yang_read_pattern(trg, actual, $3, $4)) {
+                                                                          YYABORT;
+                                                                        }
+                                                                        actual_type = $2.token;
+                                                                        actual = $2.actual;
+                                                                      }
+
+pattern_arg_str: string { if (actual_type != EXTENSION_INSTANCE) {
+                            if (((struct yang_type *)actual)->base != 0 && ((struct yang_type *)actual)->base != LY_TYPE_STRING) {
+                              free(s);
+                              LOGVAL(LYE_SPEC, LY_VLOG_NONE, NULL, "Unexpected pattern statement.");
+                              YYABORT;
+                            }
+                            ((struct yang_type *)actual)->base = LY_TYPE_STRING;
+                            YANG_ADDELEM(((struct yang_type *)actual)->type->info.str.patterns,
+                                         ((struct yang_type *)actual)->type->info.str.pat_count);
+                          }
+                          $$ = s;
+                          s = NULL;
+                          actual_type = PATTERN_KEYWORD;
+                        }
+
+pattern_end: ';' { $$ = 0x06; }
+  |  '{' stmtsep
+         pattern_opt_stmt
+     '}' { $$ = $3; }
+
+pattern_opt_stmt: @EMPTYDIR@ { $$ = 0x06; /* ACK */ }
+  |  pattern_opt_stmt modifier_stmt { if (trg->version < 2) {
+                                        LOGVAL(LYE_INSTMT, LY_VLOG_NONE, NULL, "modifier");
+                                        YYABORT;
+                                      }
+                                      if ($1 != 0x06) {
+                                        LOGVAL(LYE_TOOMANY, LY_VLOG_NONE, NULL, "modifier", "pattern");
+                                        YYABORT;
+                                      }
+                                      $$ = $2;
+                                    }
+  |  pattern_opt_stmt error_message_stmt { if (yang_read_message(trg, actual, s, "pattern", ERROR_MESSAGE_KEYWORD)) {
+                                             YYABORT;
+                                           }
+                                           s = NULL;
+                                         }
+  |  pattern_opt_stmt error_app_tag_stmt { if (yang_read_message(trg, actual, s, "pattern", ERROR_APP_TAG_KEYWORD)) {
+                                             YYABORT;
+                                           }
+                                           s = NULL;
+                                         }
+  |  pattern_opt_stmt description_stmt { if (yang_read_description(trg, actual, s, "pattern", NODE)) {
+                                           YYABORT;
+                                          }
+                                          s = NULL;
+                                        }
+  |  pattern_opt_stmt reference_stmt { if (yang_read_reference(trg, actual, s, "pattern", NODE)) {
+                                         YYABORT;
+                                       }
+                                       s = NULL;
+                                     }
+
+modifier_arg: string { backup_type = actual_type;
+                       actual_type = MODIFIER_KEYWORD;
+                     }
+
+modifier_stmt: MODIFIER_KEYWORD sep modifier_arg stmtend { if (!strcmp(s, "invert-match")) {
+                                                             $$ = 0x15;
+                                                             free(s);
+                                                             s = NULL;
+                                                           } else {
+                                                             LOGVAL(LYE_INSTMT, LY_VLOG_NONE, NULL, s);
+                                                             free(s);
+                                                             YYABORT;
+                                                           }
+                                                         }
+
+enum_specification: enum_stmt stmtsep enum_stmts { struct lys_type_enum * tmp;
+
+                                                   cnt_val = 0;
+                                                   tmp = realloc(((struct yang_type *)actual)->type->info.enums.enm,
+                                                                 ((struct yang_type *)actual)->type->info.enums.count * sizeof *tmp);
+                                                   if (!tmp) {
+                                                     LOGMEM;
+                                                     YYABORT;
+                                                   }
+                                                   ((struct yang_type *)actual)->type->info.enums.enm = tmp;
+                                                 }
+
+enum_stmts: @EMPTYDIR@
+  | enum_stmts enum_stmt stmtsep;
+
+
+enum_stmt: ENUM_KEYWORD sep enum_arg_str enum_end
+           { if (yang_check_enum(yang_type, actual, &cnt_val, is_value)) {
+               YYABORT;
+             }
+             actual = $3.actual;
+             actual_type = $3.token;
+           }
+
+enum_arg_str: string { $$.token = actual_type;
+                       $$.actual = yang_type = actual;
+                       YANG_ADDELEM(((struct yang_type *)actual)->type->info.enums.enm, ((struct yang_type *)actual)->type->info.enums.count);
+                       if (yang_read_enum(trg, yang_type, actual, s)) {
+                         YYABORT;
+                       }
+                       s = NULL;
+                       is_value = 0;
+                       actual_type = ENUM_KEYWORD;
+                     }
+
+enum_end: ';'
+  |  '{' stmtsep
+         enum_opt_stmt
+     '}' { if (((struct lys_type_enum *)actual)->iffeature_size) {
+             struct lys_iffeature *tmp;
+
+             tmp = realloc(((struct lys_type_enum *)actual)->iffeature,
+                           ((struct lys_type_enum *)actual)->iffeature_size * sizeof *tmp);
+             if (!tmp) {
+               LOGMEM;
+               YYABORT;
+             }
+             ((struct lys_type_enum *)actual)->iffeature = tmp;
+           }
+         }
+
+enum_opt_stmt: @EMPTYDIR@
+  |  enum_opt_stmt if_feature_stmt stmtsep
+  |  enum_opt_stmt value_stmt { if (is_value) {
+                                  LOGVAL(LYE_TOOMANY, LY_VLOG_NONE, NULL, "value", "enum");
+                                  YYABORT;
+                                }
+                                ((struct lys_type_enum *)actual)->value = $2;
+
+                                /* keep the highest enum value for automatic increment */
+                                if ($2 >= cnt_val) {
+                                  cnt_val = $2 + 1;
+                                }
+                                is_value = 1;
+                              }
+  |  enum_opt_stmt status_stmt { if (((struct lys_type_enum *)actual)->flags & LYS_STATUS_MASK) {
+                                   LOGVAL(LYE_TOOMANY, LY_VLOG_NONE, NULL, "status", "enum");
+                                   YYABORT;
+                                 }
+                                 ((struct lys_type_enum *)actual)->flags |= $2;
+                               }
+  |  enum_opt_stmt description_stmt { if (yang_read_description(trg, actual, s, "enum", NODE)) {
+                                        YYABORT;
+                                      }
+                                      s = NULL;
+                                    }
+  |  enum_opt_stmt reference_stmt { if (yang_read_reference(trg, actual, s, "enum", NODE)) {
+                                      YYABORT;
+                                    }
+                                    s = NULL;
+                                  }
+
+value_arg: integer_value_arg_str { $$ = $1;
+                                   backup_type = actual_type;
+                                   actual_type = VALUE_KEYWORD;
+                                 }
+
+value_stmt: VALUE_KEYWORD sep value_arg stmtend { $$ = $3; }
+
+integer_value_arg_str: integer_value optsep { $$ = $1; }
+  |  string_1 { /* convert it to int32_t */
+                int64_t val;
+                char *endptr;
+
+                val = strtoll(s, &endptr, 10);
+                if (val < INT32_MIN || val > INT32_MAX || *endptr) {
+                    LOGVAL(LYE_INARG, LY_VLOG_NONE, NULL, s, "value");
+                    free(s);
+                    YYABORT;
+                }
+                free(s);
+                s = NULL;
+                $$ = (int32_t) val;
+             }
+
+range_stmt: RANGE_KEYWORD sep range_arg_str range_end { actual_type = $3.token;
+                                                        actual = $3.actual;
+                                                      }
+
+
+range_end: ';'
+  |  '{' stmtsep
+         message_opt_stmt
+      '}'
+   ;
+
+path_arg: path_arg_str { backup_type = actual_type;
+                         actual_type = PATH_KEYWORD;
+                       }
+
+path_stmt: PATH_KEYWORD sep path_arg stmtend
+
+require_instance_arg: require_instance_arg_str { $$ = $1;
+                                                 backup_type = actual_type;
+                                                 actual_type = REQUIRE_INSTANCE_KEYWORD;
+                                               }
+
+require_instance_stmt: REQUIRE_INSTANCE_KEYWORD sep require_instance_arg stmtend { $$ = $3; }
+
+require_instance_arg_str: TRUE_KEYWORD optsep { $$ = 1; }
+  |  FALSE_KEYWORD optsep { $$ = -1; }
+  |  string_1 { if (!strcmp(s,"true")) {
+                  $$ = 1;
+                } else if (!strcmp(s,"false")) {
+                  $$ = -1;
+                } else {
+                  LOGVAL(LYE_INARG, LY_VLOG_NONE, NULL, s, "require-instance");
+                  free(s);
+                  YYABORT;
+                }
+                free(s);
+                s = NULL;
+              }
+
+bits_specification: bit_stmt bit_stmts { struct lys_type_bit * tmp;
+
+                                         cnt_val = 0;
+                                         tmp = realloc(((struct yang_type *)actual)->type->info.bits.bit,
+                                                       ((struct yang_type *)actual)->type->info.bits.count * sizeof *tmp);
+                                         if (!tmp) {
+                                           LOGMEM;
+                                           YYABORT;
+                                         }
+                                         ((struct yang_type *)actual)->type->info.bits.bit = tmp;
+                                       }
+
+bit_stmts: @EMPTYDIR@
+  | bit_stmts bit_stmt;
+
+bit_stmt: BIT_KEYWORD sep bit_arg_str bit_end
+          stmtsep { if (yang_check_bit(yang_type, actual, &cnt_val, is_value)) {
+                      YYABORT;
+                    }
+                    actual = $3.actual;
+                    actual_type = $3.token;
+                  }
+
+bit_arg_str: identifier_arg_str { $$.token = actual_type;
+                                  $$.actual = yang_type = actual;
+                                  YANG_ADDELEM(((struct yang_type *)actual)->type->info.bits.bit,
+                                               ((struct yang_type *)actual)->type->info.bits.count);
+                                  if (yang_read_bit(trg, yang_type, actual, s)) {
+                                    YYABORT;
+                                  }
+                                  s = NULL;
+                                  is_value = 0;
+                                  actual_type = BIT_KEYWORD;
+                                }
+
+bit_end: ';'
+  |  '{' stmtsep
+         bit_opt_stmt
+     '}' { if (((struct lys_type_bit *)actual)->iffeature_size) {
+             struct lys_iffeature *tmp;
+
+             tmp = realloc(((struct lys_type_bit *)actual)->iffeature,
+                           ((struct lys_type_bit *)actual)->iffeature_size * sizeof *tmp);
+             if (!tmp) {
+               LOGMEM;
+               YYABORT;
+             }
+             ((struct lys_type_bit *)actual)->iffeature = tmp;
+           }
+         }
+
+bit_opt_stmt: @EMPTYDIR@
+  |  bit_opt_stmt if_feature_stmt stmtsep
+  |  bit_opt_stmt position_stmt { if (is_value) {
+                                    LOGVAL(LYE_TOOMANY, LY_VLOG_NONE, NULL, "position", "bit");
+                                    YYABORT;
+                                  }
+                                  ((struct lys_type_bit *)actual)->pos = $2;
+
+                                  /* keep the highest position value for automatic increment */
+                                  if ($2 >= cnt_val) {
+                                    cnt_val = $2 + 1;
+                                  }
+                                  is_value = 1;
+                                }
+  |  bit_opt_stmt status_stmt { if (((struct lys_type_bit *)actual)->flags & LYS_STATUS_MASK) {
+                                   LOGVAL(LYE_TOOMANY, LY_VLOG_NONE, NULL, "status", "bit");
+                                   YYABORT;
+                                 }
+                                 ((struct lys_type_bit *)actual)->flags |= $2;
+                              }
+  |  bit_opt_stmt description_stmt { if (yang_read_description(trg, actual, s, "bit", NODE)) {
+                                       YYABORT;
+                                     }
+                                     s = NULL;
+                                   }
+  |  bit_opt_stmt reference_stmt { if (yang_read_reference(trg, actual, s, "bit", NODE)) {
+                                     YYABORT;
+                                   }
+                                   s = NULL;
+                                 }
+
+position_value_arg: position_value_arg_str { $$ = $1;
+                                             backup_type = actual_type;
+                                             actual_type = POSITION_KEYWORD;
+                                           }
+
+position_stmt: POSITION_KEYWORD sep position_value_arg stmtend { $$ = $3; }
+
+position_value_arg_str: non_negative_integer_value optsep { $$ = $1; }
+  |  string_1 { /* convert it to uint32_t */
+                unsigned long val;
+                char *endptr = NULL;
+                errno = 0;
+
+                val = strtoul(s, &endptr, 10);
+                if (s[0] == '-' || *endptr || errno || val > UINT32_MAX) {
+                  LOGVAL(LYE_INARG, LY_VLOG_NONE, NULL, s, "position");
+                  free(s);
+                  YYABORT;
+                }
+                free(s);
+                s = NULL;
+                $$ = (uint32_t) val;
+              }
+
+error_message_arg: string { backup_type = actual_type;
+                            actual_type = ERROR_MESSAGE_KEYWORD;
+                          }
+
+error_message_stmt: ERROR_MESSAGE_KEYWORD sep error_message_arg stmtend
+
+error_app_tag_arg: string { backup_type = actual_type;
+                            actual_type = ERROR_APP_TAG_KEYWORD;
+                          }
+
+error_app_tag_stmt: ERROR_APP_TAG_KEYWORD sep error_app_tag_arg stmtend
+
+units_arg: string { backup_type = actual_type;
+                    actual_type = UNITS_KEYWORD;
+                  }
+
+units_stmt: UNITS_KEYWORD sep units_arg stmtend
+
+default_arg: string { backup_type = actual_type;
+                      actual_type = DEFAULT_KEYWORD;
+                    }
+
+default_stmt: DEFAULT_KEYWORD sep default_arg stmtend
+
+grouping_arg_str: identifier_arg_str { $$.token = actual_type;
+                                       $$.actual = actual;
+                                       if (!(actual = yang_read_node(trg, actual, param->node, s, LYS_GROUPING, sizeof(struct lys_node_grp)))) {
+                                         YYABORT;
+                                       }
+                                       s = NULL;
+                                       data_node = actual;
+                                       actual_type = GROUPING_KEYWORD;
+                                     }
+
+grouping_stmt: GROUPING_KEYWORD sep grouping_arg_str grouping_end
+               { LOGDBG(LY_LDGYANG, "finished parsing grouping statement \"%s\"", data_node->name);
+                 actual_type = $3.token;
+                 actual = $3.actual;
+                 data_node = $3.actual;
+               }
+
+grouping_end: ';'
+  |  '{' stmtsep
+         grouping_opt_stmt
+     '}'
+
+grouping_opt_stmt: @EMPTYDIR@ { $$.grouping = actual; }
+  |  grouping_opt_stmt status_stmt { if ($1.grouping->flags & LYS_STATUS_MASK) {
+                                       LOGVAL(LYE_TOOMANY, LY_VLOG_LYS, $1.grouping, "status", "grouping");
+                                       YYABORT;
+                                     }
+                                     $1.grouping->flags |= $2;
+                                   }
+  |  grouping_opt_stmt description_stmt { if (yang_read_description(trg, $1.grouping, s, "grouping", NODE_PRINT)) {
+                                            YYABORT;
+                                          }
+                                          s = NULL;
+                                        }
+  |  grouping_opt_stmt reference_stmt { if (yang_read_reference(trg, $1.grouping, s, "grouping", NODE_PRINT)) {
+                                          YYABORT;
+                                        }
+                                        s = NULL;
+                                      }
+  |  grouping_opt_stmt grouping_stmt stmtsep
+  |  grouping_opt_stmt typedef_stmt stmtsep
+  |  grouping_opt_stmt data_def_stmt stmtsep
+  |  grouping_opt_stmt action_stmt stmtsep
+  |  grouping_opt_stmt notification_stmt stmtsep { if (trg->version < 2) {
+                                                     LOGVAL(LYE_INSTMT, LY_VLOG_LYS, $1.grouping, "notification");
+                                                     YYABORT;
+                                                   }
+                                                 }
+
+data_def_stmt: container_stmt
+  |  leaf_stmt
+  |  leaf_list_stmt
+  |  list_stmt
+  |  choice_stmt
+  |  anyxml_stmt
+  |  anydata_stmt
+  |  uses_stmt
+  ;
+
+container_arg_str: identifier_arg_str { $$.token = actual_type;
+                                        $$.actual = actual;
+                                        if (!(actual = yang_read_node(trg, actual, param->node, s, LYS_CONTAINER, sizeof(struct lys_node_container)))) {
+                                          YYABORT;
+                                        }
+                                        data_node = actual;
+                                        s = NULL;
+                                        actual_type = CONTAINER_KEYWORD;
+                                      }
+
+container_stmt: CONTAINER_KEYWORD sep container_arg_str container_end
+                { LOGDBG(LY_LDGYANG, "finished parsing container statement \"%s\"", data_node->name);
+                  actual_type = $3.token;
+                  actual = $3.actual;
+                  data_node = $3.actual;
+                }
+
+container_end: ';'
+  |  '{' stmtsep
+         container_opt_stmt
+      '}' { void *tmp;
+
+            if ($3.container->iffeature_size) {
+              tmp = realloc($3.container->iffeature, $3.container->iffeature_size * sizeof *$3.container->iffeature);
+              if (!tmp) {
+                LOGMEM;
+                YYABORT;
+              }
+              $3.container->iffeature = tmp;
+            }
+
+            if ($3.container->must_size) {
+              tmp = realloc($3.container->must, $3.container->must_size * sizeof *$3.container->must);
+              if (!tmp) {
+                LOGMEM;
+                YYABORT;
+              }
+              $3.container->must = tmp;
+            }
+          }
+
+container_opt_stmt: @EMPTYDIR@ { $$.container = actual; }
+  |  container_opt_stmt when_stmt stmtsep
+  |  container_opt_stmt if_feature_stmt stmtsep
+  |  container_opt_stmt must_stmt stmtsep
+  |  container_opt_stmt presence_stmt { if (yang_read_presence(trg, $1.container, s)) {
+                                          YYABORT;
+                                        }
+                                        s = NULL;
+                                      }
+  |  container_opt_stmt config_stmt { if ($1.container->flags & LYS_CONFIG_MASK) {
+                                        LOGVAL(LYE_TOOMANY, LY_VLOG_LYS, $1.container, "config", "container");
+                                        YYABORT;
+                                      }
+                                      $1.container->flags |= $2;
+                                    }
+  |  container_opt_stmt status_stmt { if ($1.container->flags & LYS_STATUS_MASK) {
+                                        LOGVAL(LYE_TOOMANY, LY_VLOG_LYS, $1.container, "status", "container");
+                                        YYABORT;
+                                      }
+                                      $1.container->flags |= $2;
+                                    }
+  |  container_opt_stmt description_stmt { if (yang_read_description(trg, $1.container, s, "container", NODE_PRINT)) {
+                                             YYABORT;
+                                           }
+                                           s = NULL;
+                                         }
+  |  container_opt_stmt reference_stmt { if (yang_read_reference(trg, $1.container, s, "container", NODE_PRINT)) {
+                                           YYABORT;
+                                         }
+                                         s = NULL;
+                                       }
+  |  container_opt_stmt grouping_stmt stmtsep
+  |  container_opt_stmt action_stmt stmtsep
+  |  container_opt_stmt notification_stmt stmtsep { if (trg->version < 2) {
+                                                      LOGVAL(LYE_INSTMT, LY_VLOG_LYS, $1.container, "notification");
+                                                      YYABORT;
+                                                    }
+                                                  }
+  |  container_opt_stmt typedef_stmt stmtsep
+  |  container_opt_stmt data_def_stmt stmtsep
+
+leaf_stmt: LEAF_KEYWORD sep leaf_arg_str
+           '{' stmtsep
                leaf_opt_stmt
-<<<<<<< HEAD
-            '}' { void *tmp;
-
-                  if (!($6.node.flag & LYS_TYPE_DEF)) {
-                    LOGVAL(LYE_MISSCHILDSTMT, LY_VLOG_LYS, $6.node.ptr_leaf, "type", "leaf");
-                    YYABORT;
-                  }
-                  if ($6.node.ptr_leaf->dflt && ($6.node.ptr_leaf->flags & LYS_MAND_TRUE)) {
-                    /* RFC 6020, 7.6.4 - default statement must not with mandatory true */
-                    LOGVAL(LYE_INCHILDSTMT, LY_VLOG_LYS, $6.node.ptr_leaf, "mandatory", "leaf");
-                    LOGVAL(LYE_SPEC, LY_VLOG_LYS, $6.node.ptr_leaf, "The \"mandatory\" statement is forbidden on leaf with \"default\".");
-                    YYABORT;
-                  }
-
-                  if ($6.node.ptr_leaf->iffeature_size) {
-                    tmp = realloc($6.node.ptr_leaf->iffeature, $6.node.ptr_leaf->iffeature_size * sizeof *$6.node.ptr_leaf->iffeature);
-                    if (!tmp) {
+            '}' { void *tmp;
+
+                  if (!($6.node.flag & LYS_TYPE_DEF)) {
+                    LOGVAL(LYE_MISSCHILDSTMT, LY_VLOG_LYS, $6.node.ptr_leaf, "type", "leaf");
+                    YYABORT;
+                  }
+                  if ($6.node.ptr_leaf->dflt && ($6.node.ptr_leaf->flags & LYS_MAND_TRUE)) {
+                    /* RFC 6020, 7.6.4 - default statement must not with mandatory true */
+                    LOGVAL(LYE_INCHILDSTMT, LY_VLOG_LYS, $6.node.ptr_leaf, "mandatory", "leaf");
+                    LOGVAL(LYE_SPEC, LY_VLOG_LYS, $6.node.ptr_leaf, "The \"mandatory\" statement is forbidden on leaf with \"default\".");
+                    YYABORT;
+                  }
+
+                  if ($6.node.ptr_leaf->iffeature_size) {
+                    tmp = realloc($6.node.ptr_leaf->iffeature, $6.node.ptr_leaf->iffeature_size * sizeof *$6.node.ptr_leaf->iffeature);
+                    if (!tmp) {
                       LOGMEM;
-=======
-            '}' { if (read_all) {
-                    if (!($6.node.flag & LYS_TYPE_DEF)) {
-                      LOGVAL(LYE_MISSCHILDSTMT, LY_VLOG_LYS, $6.node.ptr_leaf, "type", "leaf");
-                      YYABORT;
-                    }
-                    if (unres_schema_add_node(trg, unres, &$6.node.ptr_leaf->type, UNRES_TYPE_DER,(struct lys_node *)$6.node.ptr_leaf) == -1) {
-                      lydict_remove(trg->ctx, ((struct yang_type *)$6.node.ptr_leaf->type.der)->name);
-                      free($6.node.ptr_leaf->type.der);
-                      $6.node.ptr_leaf->type.der = NULL;
-                      YYABORT;
-                    }
-                    if ($6.node.ptr_leaf->dflt && ($6.node.ptr_leaf->flags & LYS_MAND_TRUE)) {
-                      /* RFC 6020, 7.6.4 - default statement must not with mandatory true */
-                      LOGVAL(LYE_INCHILDSTMT, LY_VLOG_LYS, $6.node.ptr_leaf, "mandatory", "leaf");
-                      LOGVAL(LYE_SPEC, LY_VLOG_PREV, NULL, "The \"mandatory\" statement is forbidden on leaf with \"default\".");
-                      YYABORT;
-                    }
-                    if (unres_schema_add_node(trg, unres, &$6.node.ptr_leaf->type, UNRES_TYPE_DFLT,
-                                              (struct lys_node *)(&$6.node.ptr_leaf->dflt)) == -1) {
->>>>>>> ae386d72
-                      YYABORT;
-                    }
-                    $6.node.ptr_leaf->iffeature = tmp;
-                  }
-
-                  if ($6.node.ptr_leaf->must_size) {
-                    tmp = realloc($6.node.ptr_leaf->must, $6.node.ptr_leaf->must_size * sizeof *$6.node.ptr_leaf->must);
-                    if (!tmp) {
-                      LOGMEM;
-                      YYABORT;
-                    }
-                    $6.node.ptr_leaf->must = tmp;
-                  }
-
-                  LOGDBG(LY_LDGYANG, "finished parsing leaf statement \"%s\"", data_node->name);
-                  actual_type = $3.token;
-                  actual = $3.actual;
-                  data_node = $3.actual;
-                }
-
-leaf_arg_str: identifier_arg_str { $$.token = actual_type;
-                                   $$.actual = actual;
-                                   if (!(actual = yang_read_node(trg, actual, param->node, s, LYS_LEAF, sizeof(struct lys_node_leaf)))) {
-                                     YYABORT;
-                                   }
-                                   data_node = actual;
-                                   s = NULL;
-                                   actual_type = LEAF_KEYWORD;
-                                 }
-
-leaf_opt_stmt: @EMPTYDIR@ { $$.node.ptr_leaf = actual;
-                            $$.node.flag = 0;
-                          }
-  |  leaf_opt_stmt when_stmt stmtsep
-  |  leaf_opt_stmt if_feature_stmt stmtsep
-  |  leaf_opt_stmt type_stmt stmtsep { $1.node.flag |= LYS_TYPE_DEF;
-                                       $$ = $1;
-                                     }
-  |  leaf_opt_stmt units_stmt { if (yang_read_units(trg, $1.node.ptr_leaf, s, LEAF_KEYWORD)) {
-                                  YYABORT;
-                                }
-                                s = NULL;
-                              }
-  |  leaf_opt_stmt must_stmt stmtsep
-  |  leaf_opt_stmt default_stmt { if (yang_read_default(trg, $1.node.ptr_leaf, s, LEAF_KEYWORD)) {
-                                    YYABORT;
-                                  }
-                                  s = NULL;
-                                }
-  |  leaf_opt_stmt config_stmt { if ($1.node.ptr_leaf->flags & LYS_CONFIG_MASK) {
-                                   LOGVAL(LYE_TOOMANY, LY_VLOG_LYS, $1.node.ptr_leaf, "config", "leaf");
-                                   YYABORT;
-                                 }
-                                 $1.node.ptr_leaf->flags |= $2;
-                               }
-  |  leaf_opt_stmt mandatory_stmt { if ($1.node.ptr_leaf->flags & LYS_MAND_MASK) {
-                                      LOGVAL(LYE_TOOMANY, LY_VLOG_LYS, $1.node.ptr_leaf, "mandatory", "leaf");
-                                      YYABORT;
-                                    }
-                                    $1.node.ptr_leaf->flags |= $2;
-                                  }
-  |  leaf_opt_stmt status_stmt { if ($1.node.ptr_leaf->flags & LYS_STATUS_MASK) {
-                                   LOGVAL(LYE_TOOMANY, LY_VLOG_LYS, $1.node.ptr_leaf, "status", "leaf");
-                                   YYABORT;
-                                 }
-                                 $1.node.ptr_leaf->flags |= $2;
-                               }
-  |  leaf_opt_stmt description_stmt { if (yang_read_description(trg, $1.node.ptr_leaf, s, "leaf", NODE_PRINT)) {
-                                        YYABORT;
-                                      }
-                                      s = NULL;
-                                    }
-  |  leaf_opt_stmt reference_stmt { if (yang_read_reference(trg, $1.node.ptr_leaf, s, "leaf", NODE_PRINT)) {
-                                      YYABORT;
-                                    }
-                                    s = NULL;
-                                  }
-
-leaf_list_arg_str: identifier_arg_str { $$.token = actual_type;
-                                        $$.actual = actual;
-                                        if (!(actual = yang_read_node(trg, actual, param->node, s, LYS_LEAFLIST, sizeof(struct lys_node_leaflist)))) {
-                                          YYABORT;
-                                        }
-                                        data_node = actual;
-                                        s = NULL;
-                                        actual_type = LEAF_LIST_KEYWORD;
-                                      }
-
-  leaf_list_stmt: LEAF_LIST_KEYWORD sep leaf_list_arg_str
-                  '{' stmtsep
-                      leaf_list_opt_stmt
-                  '}' { void *tmp;
-
-                        if ($6.node.ptr_leaflist->flags & LYS_CONFIG_R) {
-                          /* RFC 6020, 7.7.5 - ignore ordering when the list represents state data
-                           * ignore oredering MASK - 0x7F
-                           */
-                          $6.node.ptr_leaflist->flags &= 0x7F;
-                        }
-                        if (!($6.node.flag & LYS_TYPE_DEF)) {
-                          LOGVAL(LYE_MISSCHILDSTMT, LY_VLOG_LYS, $6.node.ptr_leaflist, "type", "leaf-list");
-                          YYABORT;
-                        }
-                        if ($6.node.ptr_leaflist->dflt_size && $6.node.ptr_leaflist->min) {
-                          LOGVAL(LYE_INCHILDSTMT, LY_VLOG_LYS, $6.node.ptr_leaflist, "min-elements", "leaf-list");
-                          LOGVAL(LYE_SPEC, LY_VLOG_LYS, $6.node.ptr_leaflist,
-                                 "The \"min-elements\" statement with non-zero value is forbidden on leaf-lists with the \"default\" statement.");
-                          YYABORT;
-                        }
-
-                        if ($6.node.ptr_leaflist->iffeature_size) {
-                          tmp = realloc($6.node.ptr_leaflist->iffeature, $6.node.ptr_leaflist->iffeature_size * sizeof *$6.node.ptr_leaflist->iffeature);
-                          if (!tmp) {
-                            LOGMEM;
-                            YYABORT;
-                          }
-                          $6.node.ptr_leaflist->iffeature = tmp;
-                        }
-
-                        if ($6.node.ptr_leaflist->must_size) {
-                          tmp = realloc($6.node.ptr_leaflist->must, $6.node.ptr_leaflist->must_size * sizeof *$6.node.ptr_leaflist->must);
-                          if (!tmp) {
-                            LOGMEM;
-                            YYABORT;
-                          }
-                          $6.node.ptr_leaflist->must = tmp;
-                        }
-
-                        if ($6.node.ptr_leaflist->dflt_size) {
-                          tmp = realloc($6.node.ptr_leaflist->dflt, $6.node.ptr_leaflist->dflt_size * sizeof *$6.node.ptr_leaflist->dflt);
-                          if (!tmp) {
-                            LOGMEM;
-                            YYABORT;
-                          }
-                          $6.node.ptr_leaflist->dflt = tmp;
-                        }
-
-                        LOGDBG(LY_LDGYANG, "finished parsing leaf-list statement \"%s\"", data_node->name);
-                        actual_type = $3.token;
-                        actual = $3.actual;
-                        data_node = $3.actual;
-                      }
-
-leaf_list_opt_stmt: @EMPTYDIR@ { $$.node.ptr_leaflist = actual;
-                                 $$.node.flag = 0;
-                               }
-  |  leaf_list_opt_stmt when_stmt stmtsep
-  |  leaf_list_opt_stmt if_feature_stmt stmtsep
-  |  leaf_list_opt_stmt type_stmt stmtsep { $1.node.flag |= LYS_TYPE_DEF;
-                                            $$ = $1;
-                                          }
-  |  leaf_list_opt_stmt default_stmt { if (trg->version < 2) {
-                                         free(s);
-                                         LOGVAL(LYE_INSTMT, LY_VLOG_LYS, $1.node.ptr_leaflist, "default");
-                                         YYABORT;
-                                       }
-                                       YANG_ADDELEM($1.node.ptr_leaflist->dflt,
-                                                    $1.node.ptr_leaflist->dflt_size);
-                                       (*(const char **)actual) = lydict_insert_zc(param->module->ctx, s);
-                                       s = NULL;
-                                       actual = $1.node.ptr_leaflist;
-                                     }
-  |  leaf_list_opt_stmt units_stmt { if (yang_read_units(trg, $1.node.ptr_leaflist, s, LEAF_LIST_KEYWORD)) {
-                                       YYABORT;
-                                     }
-                                     s = NULL;
-                                   }
-  |  leaf_list_opt_stmt must_stmt stmtsep
-  |  leaf_list_opt_stmt config_stmt { if ($1.node.ptr_leaflist->flags & LYS_CONFIG_MASK) {
-                                        LOGVAL(LYE_TOOMANY, LY_VLOG_LYS, $1.node.ptr_leaflist, "config", "leaf-list");
-                                        YYABORT;
-                                      }
-                                      $1.node.ptr_leaflist->flags |= $2;
-                                    }
-  |  leaf_list_opt_stmt min_elements_stmt { if ($1.node.flag & LYS_MIN_ELEMENTS) {
-                                              LOGVAL(LYE_TOOMANY, LY_VLOG_LYS, $1.node.ptr_leaflist, "min-elements", "leaf-list");
-                                              YYABORT;
-                                            }
-                                            $1.node.ptr_leaflist->min = $2;
-                                            $1.node.flag |= LYS_MIN_ELEMENTS;
-                                            $$ = $1;
-                                            if ($1.node.ptr_leaflist->max && ($1.node.ptr_leaflist->min > $1.node.ptr_leaflist->max)) {
-                                              LOGVAL(LYE_SPEC, LY_VLOG_LYS, $1.node.ptr_leaflist, "Invalid value \"%d\" of \"%s\".", $2, "min-elements");
-                                              LOGVAL(LYE_SPEC, LY_VLOG_LYS, $1.node.ptr_leaflist, "\"min-elements\" is bigger than \"max-elements\".");
-                                              YYABORT;
-                                            }
-                                          }
-  |  leaf_list_opt_stmt max_elements_stmt { if ($1.node.flag & LYS_MAX_ELEMENTS) {
-                                              LOGVAL(LYE_TOOMANY, LY_VLOG_LYS, $1.node.ptr_leaflist, "max-elements", "leaf-list");
-                                              YYABORT;
-                                            }
-                                            $1.node.ptr_leaflist->max = $2;
-                                            $1.node.flag |= LYS_MAX_ELEMENTS;
-                                            $$ = $1;
-                                            if ($1.node.ptr_leaflist->min > $1.node.ptr_leaflist->max) {
-                                              LOGVAL(LYE_SPEC, LY_VLOG_LYS, $1.node.ptr_leaflist, "Invalid value \"%d\" of \"%s\".", $2, "max-elements");
-                                              LOGVAL(LYE_SPEC, LY_VLOG_LYS, $1.node.ptr_leaflist, "\"max-elements\" is smaller than \"min-elements\".");
-                                              YYABORT;
-                                            }
-                                          }
-  |  leaf_list_opt_stmt ordered_by_stmt { if ($1.node.flag & LYS_ORDERED_MASK) {
-                                            LOGVAL(LYE_TOOMANY, LY_VLOG_LYS, $1.node.ptr_leaflist, "ordered by", "leaf-list");
-                                            YYABORT;
-                                          }
-                                          if ($2 & LYS_USERORDERED) {
-                                            $1.node.ptr_leaflist->flags |= LYS_USERORDERED;
-                                          }
-                                          $1.node.flag |= $2;
-                                          $$ = $1;
-                                        }
-  |  leaf_list_opt_stmt status_stmt { if ($1.node.ptr_leaflist->flags & LYS_STATUS_MASK) {
-                                        LOGVAL(LYE_TOOMANY, LY_VLOG_LYS, $1.node.ptr_leaflist, "status", "leaf-list");
-                                        YYABORT;
-                                      }
-                                      $1.node.ptr_leaflist->flags |= $2;
-                                    }
-  |  leaf_list_opt_stmt description_stmt { if (yang_read_description(trg, $1.node.ptr_leaflist, s, "leaf-list", NODE_PRINT)) {
-                                             YYABORT;
-                                           }
-                                           s = NULL;
-                                         }
-  |  leaf_list_opt_stmt reference_stmt { if (yang_read_reference(trg, $1.node.ptr_leaflist, s, "leaf-list", NODE_PRINT)) {
-                                           YYABORT;
-                                         }
-                                         s = NULL;
-                                       }
-
-list_arg_str: identifier_arg_str { $$.token = actual_type;
-                                   $$.actual = actual;
-                                   if (!(actual = yang_read_node(trg, actual, param->node, s, LYS_LIST, sizeof(struct lys_node_list)))) {
-                                     YYABORT;
-                                   }
-                                   data_node = actual;
-                                   s = NULL;
-                                   actual_type = LIST_KEYWORD;
-                                 }
-
-list_stmt: LIST_KEYWORD sep list_arg_str
-           '{' stmtsep
-               list_opt_stmt
-            '}' { void *tmp;
-
-                  if ($6.node.ptr_list->iffeature_size) {
-                    tmp = realloc($6.node.ptr_list->iffeature, $6.node.ptr_list->iffeature_size * sizeof *$6.node.ptr_list->iffeature);
-                    if (!tmp) {
-                      LOGMEM;
-                      YYABORT;
-                    }
-                    $6.node.ptr_list->iffeature = tmp;
-                  }
-
-                  if ($6.node.ptr_list->must_size) {
-                    tmp = realloc($6.node.ptr_list->must, $6.node.ptr_list->must_size * sizeof *$6.node.ptr_list->must);
-                    if (!tmp) {
-                      LOGMEM;
-                      YYABORT;
-                    }
-                    $6.node.ptr_list->must = tmp;
-                  }
-
-                  if ($6.node.ptr_list->tpdf_size) {
-                    tmp = realloc($6.node.ptr_list->tpdf, $6.node.ptr_list->tpdf_size * sizeof *$6.node.ptr_list->tpdf);
-                    if (!tmp) {
-                      LOGMEM;
-                      YYABORT;
-                    }
-                    $6.node.ptr_list->tpdf = tmp;
-                  }
-
-                  if ($6.node.ptr_list->unique_size) {
-                    tmp = realloc($6.node.ptr_list->unique, $6.node.ptr_list->unique_size * sizeof *$6.node.ptr_list->unique);
-                    if (!tmp) {
-                      LOGMEM;
-                      YYABORT;
-                    }
-                    $6.node.ptr_list->unique = tmp;
-                  }
-
-                  LOGDBG(LY_LDGYANG, "finished parsing list statement \"%s\"", data_node->name);
-                  actual_type = $3.token;
-                  actual = $3.actual;
-                  data_node = $3.actual;
-                }
-
-list_opt_stmt: @EMPTYDIR@ { $$.node.ptr_list = actual;
-                            $$.node.flag = 0;
-                          }
-  |  list_opt_stmt when_stmt stmtsep
-  |  list_opt_stmt if_feature_stmt stmtsep
-  |  list_opt_stmt must_stmt stmtsep
-  |  list_opt_stmt key_stmt { if ($1.node.ptr_list->keys) {
-                                  LOGVAL(LYE_TOOMANY, LY_VLOG_LYS, $1.node.ptr_list, "key", "list");
-                                  free(s);
-                                  YYABORT;
-                              }
-                              $1.node.ptr_list->keys = (struct lys_node_leaf **)s;
-                              $$ = $1;
-                              s = NULL;
-                            }
-  |  list_opt_stmt unique_stmt { YANG_ADDELEM($1.node.ptr_list->unique, $1.node.ptr_list->unique_size);
-                                 ((struct lys_unique *)actual)->expr = (const char **)s;
-                                 $$ = $1;
-                                 s = NULL;
-                                 actual = $1.node.ptr_list;
-                               }
-  |  list_opt_stmt config_stmt { if ($1.node.ptr_list->flags & LYS_CONFIG_MASK) {
-                                   LOGVAL(LYE_TOOMANY, LY_VLOG_LYS, $1.node.ptr_list, "config", "list");
-                                   YYABORT;
-                                 }
-                                 $1.node.ptr_list->flags |= $2;
-                               }
-  |  list_opt_stmt min_elements_stmt { if ($1.node.flag & LYS_MIN_ELEMENTS) {
-                                         LOGVAL(LYE_TOOMANY, LY_VLOG_LYS, $1.node.ptr_list, "min-elements", "list");
-                                         YYABORT;
-                                       }
-                                       $1.node.ptr_list->min = $2;
-                                       $1.node.flag |= LYS_MIN_ELEMENTS;
-                                       $$ = $1;
-                                       if ($1.node.ptr_list->max && ($1.node.ptr_list->min > $1.node.ptr_list->max)) {
-                                         LOGVAL(LYE_SPEC, LY_VLOG_LYS, $1.node.ptr_list, "Invalid value \"%d\" of \"%s\".", $2, "min-elements");
-                                         LOGVAL(LYE_SPEC, LY_VLOG_LYS, $1.node.ptr_list, "\"min-elements\" is bigger than \"max-elements\".");
-                                         YYABORT;
-                                       }
-                                     }
-  |  list_opt_stmt max_elements_stmt { if ($1.node.flag & LYS_MAX_ELEMENTS) {
-                                         LOGVAL(LYE_TOOMANY, LY_VLOG_LYS, $1.node.ptr_list, "max-elements", "list");
-                                         YYABORT;
-                                       }
-                                       $1.node.ptr_list->max = $2;
-                                       $1.node.flag |= LYS_MAX_ELEMENTS;
-                                       $$ = $1;
-                                       if ($1.node.ptr_list->min > $1.node.ptr_list->max) {
-                                         LOGVAL(LYE_SPEC, LY_VLOG_LYS, $1.node.ptr_list, "Invalid value \"%d\" of \"%s\".", $2, "min-elements");
-                                         LOGVAL(LYE_SPEC, LY_VLOG_LYS, $1.node.ptr_list, "\"max-elements\" is smaller than \"min-elements\".");
-                                         YYABORT;
-                                       }
-                                     }
-  |  list_opt_stmt ordered_by_stmt { if ($1.node.flag & LYS_ORDERED_MASK) {
-                                       LOGVAL(LYE_TOOMANY, LY_VLOG_LYS, $1.node.ptr_list, "ordered by", "list");
-                                       YYABORT;
-                                     }
-                                     if ($2 & LYS_USERORDERED) {
-                                       $1.node.ptr_list->flags |= LYS_USERORDERED;
-                                     }
-                                     $1.node.flag |= $2;
-                                     $$ = $1;
-                                   }
-  |  list_opt_stmt status_stmt { if ($1.node.ptr_list->flags & LYS_STATUS_MASK) {
-                                   LOGVAL(LYE_TOOMANY, LY_VLOG_LYS, $1.node.ptr_list, "status", "list");
-                                   YYABORT;
-                                 }
-                                 $1.node.ptr_list->flags |= $2;
-                               }
-  |  list_opt_stmt description_stmt { if (yang_read_description(trg, $1.node.ptr_list, s, "list", NODE_PRINT)) {
-                                        YYABORT;
-                                      }
-                                      s = NULL;
-                                    }
-  |  list_opt_stmt reference_stmt { if (yang_read_reference(trg, $1.node.ptr_list, s, "list", NODE_PRINT)) {
-                                      YYABORT;
-                                    }
-                                    s = NULL;
-                                  }
-  |  list_opt_stmt typedef_stmt stmtsep
-  |  list_opt_stmt grouping_stmt stmtsep
-  |  list_opt_stmt action_stmt stmtsep
-  |  list_opt_stmt notification_stmt stmtsep { if (trg->version < 2) {
-                                                 LOGVAL(LYE_INSTMT, LY_VLOG_LYS, $1.node.ptr_list, "notification");
-                                                 YYABORT;
-                                               }
-                                             }
-  |  list_opt_stmt data_def_stmt stmtsep
-
-choice_arg_str: identifier_arg_str { $$.token = actual_type;
-                                     $$.actual = actual;
-                                     if (!(actual = yang_read_node(trg, actual, param->node, s, LYS_CHOICE, sizeof(struct lys_node_choice)))) {
-                                       YYABORT;
-                                     }
-                                     data_node = actual;
-                                     s = NULL;
-                                     actual_type = CHOICE_KEYWORD;
-                                   }
-
-choice_stmt: CHOICE_KEYWORD sep choice_arg_str choice_end
-             { LOGDBG(LY_LDGYANG, "finished parsing choice statement \"%s\"", data_node->name);
-               actual_type = $3.token;
-               actual = $3.actual;
-               data_node = $3.actual;
-             }
-
-choice_end: ';'
-  |  '{' stmtsep
-         choice_opt_stmt
-     '}' { struct lys_iffeature *tmp;
-
-           if (($3.node.ptr_choice->flags & LYS_MAND_TRUE) && $3.node.ptr_choice->dflt) {
-              LOGVAL(LYE_INCHILDSTMT, LY_VLOG_LYS, $3.node.ptr_choice, "default", "choice");
-              LOGVAL(LYE_SPEC, LY_VLOG_LYS, $3.node.ptr_choice, "The \"default\" statement is forbidden on choices with \"mandatory\".");
-              YYABORT;
-            }
-
-           if ($3.node.ptr_choice->iffeature_size) {
-             tmp = realloc($3.node.ptr_choice->iffeature, $3.node.ptr_choice->iffeature_size * sizeof *tmp);
-             if (!tmp) {
-               LOGMEM;
-               YYABORT;
-             }
-             $3.node.ptr_choice->iffeature = tmp;
-           }
-         }
-
-choice_opt_stmt: @EMPTYDIR@ { $$.node.ptr_choice = actual;
-                              $$.node.flag = 0;
-                            }
-  |  choice_opt_stmt when_stmt stmtsep
-  |  choice_opt_stmt if_feature_stmt stmtsep
-  |  choice_opt_stmt default_stmt { if ($1.node.flag & LYS_CHOICE_DEFAULT) {
-                                      LOGVAL(LYE_TOOMANY, LY_VLOG_LYS, $1.node.ptr_choice, "default", "choice");
-                                      free(s);
-                                      YYABORT;
-                                    }
-                                    $1.node.ptr_choice->dflt = (struct lys_node *) s;
-                                    s = NULL;
-                                    $$ = $1;
-                                    $$.node.flag |= LYS_CHOICE_DEFAULT;
-                                  }
-  |  choice_opt_stmt config_stmt { if ($1.node.ptr_choice->flags & LYS_CONFIG_MASK) {
-                                     LOGVAL(LYE_TOOMANY, LY_VLOG_LYS, $1.node.ptr_choice, "config", "choice");
-                                     YYABORT;
-                                   }
-                                   $1.node.ptr_choice->flags |= $2;
-                                   $$ = $1;
-                                 }
-|  choice_opt_stmt mandatory_stmt { if ($1.node.ptr_choice->flags & LYS_MAND_MASK) {
-                                      LOGVAL(LYE_TOOMANY, LY_VLOG_LYS, $1.node.ptr_choice, "mandatory", "choice");
-                                      YYABORT;
-                                    }
-                                    $1.node.ptr_choice->flags |= $2;
-                                    $$ = $1;
-                                  }
-  |  choice_opt_stmt status_stmt { if ($1.node.ptr_choice->flags & LYS_STATUS_MASK) {
-                                     LOGVAL(LYE_TOOMANY, LY_VLOG_LYS, $1.node.ptr_choice, "status", "choice");
-                                     YYABORT;
-                                   }
-                                   $1.node.ptr_choice->flags |= $2;
-                                   $$ = $1;
-                                 }
-  |  choice_opt_stmt description_stmt { if (yang_read_description(trg, $1.node.ptr_choice, s, "choice", NODE_PRINT)) {
-                                          YYABORT;
-                                        }
-                                        s = NULL;
-                                        $$ = $1;
-                                      }
-  |  choice_opt_stmt reference_stmt { if (yang_read_reference(trg, $1.node.ptr_choice, s, "choice", NODE_PRINT)) {
-                                        YYABORT;
-                                      }
-                                      s = NULL;
-                                      $$ = $1;
-                                    }
-  |  choice_opt_stmt short_case_case_stmt stmtsep
-
-short_case_case_stmt:  short_case_stmt
-  |  case_stmt
-
-short_case_stmt: container_stmt
-  |  leaf_stmt
-  |  leaf_list_stmt
-  |  list_stmt
-  |  anyxml_stmt
-  |  anydata_stmt
-  |  choice_stmt { if (trg->version < 2 ) {
-                     LOGVAL(LYE_INSTMT, LY_VLOG_LYS, actual, "choice");
-                     YYABORT;
-                   }
-                 }
-
-case_arg_str: identifier_arg_str { $$.token = actual_type;
-                                   $$.actual = actual;
-                                   if (!(actual = yang_read_node(trg, actual, param->node, s, LYS_CASE, sizeof(struct lys_node_case)))) {
-                                     YYABORT;
-                                   }
-                                   data_node = actual;
-                                   s = NULL;
-                                   actual_type = CASE_KEYWORD;
-                                 }
-
-case_stmt: CASE_KEYWORD sep case_arg_str case_end
-           { LOGDBG(LY_LDGYANG, "finished parsing case statement \"%s\"", data_node->name);
-             actual_type = $3.token;
-             actual = $3.actual;
-             data_node = $3.actual;
-           }
-
-case_end: ';'
-  |  '{' stmtsep
-         case_opt_stmt
-      '}' { struct lys_iffeature *tmp;
-
-           if ($3.cs->iffeature_size) {
-             tmp = realloc($3.cs->iffeature, $3.cs->iffeature_size * sizeof *tmp);
-             if (!tmp) {
-               LOGMEM;
-               YYABORT;
-             }
-             $3.cs->iffeature = tmp;
-           }
-          }
-
-case_opt_stmt: @EMPTYDIR@ { $$.cs = actual; }
-  |  case_opt_stmt when_stmt stmtsep
-  |  case_opt_stmt if_feature_stmt stmtsep
-  |  case_opt_stmt status_stmt { if ($1.cs->flags & LYS_STATUS_MASK) {
-                                   LOGVAL(LYE_TOOMANY, LY_VLOG_LYS, $1.cs, "status", "case");
-                                   YYABORT;
-                                 }
-                                 $1.cs->flags |= $2;
-                               }
-  |  case_opt_stmt description_stmt { if (yang_read_description(trg, $1.cs, s, "case", NODE_PRINT)) {
-                                        YYABORT;
-                                      }
-                                      s = NULL;
-                                    }
-  |  case_opt_stmt reference_stmt { if (yang_read_reference(trg, $1.cs, s, "case", NODE_PRINT)) {
-                                      YYABORT;
-                                    }
-                                    s = NULL;
-                                  }
-  |  case_opt_stmt data_def_stmt stmtsep
-
-
-anyxml_arg_str: identifier_arg_str { $$.token = actual_type;
-                                     $$.actual = actual;
-                                     if (!(actual = yang_read_node(trg, actual, param->node, s, LYS_ANYXML, sizeof(struct lys_node_anydata)))) {
-                                       YYABORT;
-                                     }
-                                     data_node = actual;
-                                     s = NULL;
-                                     actual_type = ANYXML_KEYWORD;
-                                   }
-
-anyxml_stmt: ANYXML_KEYWORD sep anyxml_arg_str anyxml_end
-             { LOGDBG(LY_LDGYANG, "finished parsing anyxml statement \"%s\"", data_node->name);
-               actual_type = $3.token;
-               actual = $3.actual;
-               data_node = $3.actual;
-             }
-
-anydata_arg_str: identifier_arg_str { $$.token = actual_type;
-                                      $$.actual = actual;
-                                      if (!(actual = yang_read_node(trg, actual, param->node, s, LYS_ANYDATA, sizeof(struct lys_node_anydata)))) {
-                                        YYABORT;
-                                      }
-                                      data_node = actual;
-                                      s = NULL;
-                                      actual_type = ANYDATA_KEYWORD;
-                                    }
-
-anydata_stmt: ANYDATA_KEYWORD sep anydata_arg_str anyxml_end
-              { LOGDBG(LY_LDGYANG, "finished parsing anydata statement \"%s\"", data_node->name);
-                actual_type = $3.token;
-                actual = $3.actual;
-                data_node = $3.actual;
-              }
-
-anyxml_end: ';'
-  |  '{' stmtsep
-         anyxml_opt_stmt
-     '}' { void *tmp;
-
-           if ($3.node.ptr_anydata->iffeature_size) {
-             tmp = realloc($3.node.ptr_anydata->iffeature, $3.node.ptr_anydata->iffeature_size * sizeof *$3.node.ptr_anydata->iffeature);
-             if (!tmp) {
-               LOGMEM;
-               YYABORT;
-             }
-             $3.node.ptr_anydata->iffeature = tmp;
-           }
-
-           if ($3.node.ptr_anydata->must_size) {
-             tmp = realloc($3.node.ptr_anydata->must, $3.node.ptr_anydata->must_size * sizeof *$3.node.ptr_anydata->must);
-             if (!tmp) {
-               LOGMEM;
-               YYABORT;
-             }
-             $3.node.ptr_anydata->must = tmp;
-           }
-         }
-
-anyxml_opt_stmt: @EMPTYDIR@ { $$.node.ptr_anydata = actual;
-                              $$.node.flag = actual_type;
-                            }
-  |  anyxml_opt_stmt when_stmt stmtsep
-  |  anyxml_opt_stmt if_feature_stmt stmtsep
-  |  anyxml_opt_stmt must_stmt stmtsep
-  |  anyxml_opt_stmt config_stmt { if ($1.node.ptr_anydata->flags & LYS_CONFIG_MASK) {
-                                     LOGVAL(LYE_TOOMANY, LY_VLOG_LYS, $1.node.ptr_anydata, "config",
-                                            ($1.node.flag == ANYXML_KEYWORD) ? "anyxml" : "anydata");
-                                     YYABORT;
-                                   }
-                                   $1.node.ptr_anydata->flags |= $2;
-                                 }
-  |  anyxml_opt_stmt mandatory_stmt { if ($1.node.ptr_anydata->flags & LYS_MAND_MASK) {
-                                        LOGVAL(LYE_TOOMANY, LY_VLOG_LYS, $1.node.ptr_anydata, "mandatory",
-                                               ($1.node.flag == ANYXML_KEYWORD) ? "anyxml" : "anydata");
-                                        YYABORT;
-                                      }
-                                      $1.node.ptr_anydata->flags |= $2;
-                                    }
-  |  anyxml_opt_stmt status_stmt { if ($1.node.ptr_anydata->flags & LYS_STATUS_MASK) {
-                                     LOGVAL(LYE_TOOMANY, LY_VLOG_LYS, $1.node.ptr_anydata, "status",
-                                            ($1.node.flag == ANYXML_KEYWORD) ? "anyxml" : "anydata");
-                                     YYABORT;
-                                   }
-                                   $1.node.ptr_anydata->flags |= $2;
-                                 }
-  |  anyxml_opt_stmt description_stmt { if (yang_read_description(trg, $1.node.ptr_anydata, s, ($1.node.flag == ANYXML_KEYWORD) ? "anyxml" : "anydata", NODE_PRINT)) {
-                                          YYABORT;
-                                        }
-                                        s = NULL;
-                                      }
-  |  anyxml_opt_stmt reference_stmt { if (yang_read_reference(trg, $1.node.ptr_anydata, s, ($1.node.flag == ANYXML_KEYWORD) ? "anyxml" : "anydata", NODE_PRINT)) {
-                                        YYABORT;
-                                      }
-                                      s = NULL;
-                                    }
-
-uses_arg_str: identifier_ref_arg_str { $$.token = actual_type;
-                                       $$.actual = actual;
-                                       if (!(actual = yang_read_node(trg, actual, param->node, s, LYS_USES, sizeof(struct lys_node_uses)))) {
-                                         YYABORT;
-                                       }
-                                       data_node = actual;
-                                       s = NULL;
-                                       actual_type = USES_KEYWORD;
-                                     }
-
-uses_stmt: USES_KEYWORD sep uses_arg_str uses_end
-           { LOGDBG(LY_LDGYANG, "finished parsing uses statement \"%s\"", data_node->name);
-             actual_type = $3.token;
-             actual = $3.actual;
-             data_node = $3.actual;
-           }
-
-uses_end: ';'
-  |  '{' stmtsep
-         uses_opt_stmt
-     '}' { void *tmp;
-
-           if ($3.uses->iffeature_size) {
-             tmp = realloc($3.uses->iffeature, $3.uses->iffeature_size * sizeof *$3.uses->iffeature);
-             if (!tmp) {
-               LOGMEM;
-               YYABORT;
-             }
-             $3.uses->iffeature = tmp;
-           }
-
-           if ($3.uses->refine_size) {
-             tmp = realloc($3.uses->refine, $3.uses->refine_size * sizeof *$3.uses->refine);
-             if (!tmp) {
-               LOGMEM;
-               YYABORT;
-             }
-             $3.uses->refine = tmp;
-           }
-
-           if ($3.uses->augment_size) {
-             tmp = realloc($3.uses->augment, $3.uses->augment_size * sizeof *$3.uses->augment);
-             if (!tmp) {
-               LOGMEM;
-               YYABORT;
-             }
-             $3.uses->augment = tmp;
-           }
-         }
-
-uses_opt_stmt: @EMPTYDIR@ { $$.uses = actual; }
-  |  uses_opt_stmt when_stmt stmtsep
-  |  uses_opt_stmt if_feature_stmt stmtsep
-  |  uses_opt_stmt status_stmt { if ($1.uses->flags & LYS_STATUS_MASK) {
-                                   LOGVAL(LYE_TOOMANY, LY_VLOG_LYS, $1.uses, "status", "uses");
-                                   YYABORT;
-                                 }
-                                 $1.uses->flags |= $2;
-                               }
-  |  uses_opt_stmt description_stmt { if (yang_read_description(trg, $1.uses, s, "uses", NODE_PRINT)) {
-                                        YYABORT;
-                                      }
-                                      s = NULL;
-                                    }
-  |  uses_opt_stmt reference_stmt { if (yang_read_reference(trg, $1.uses, s, "uses", NODE_PRINT)) {
-                                      YYABORT;
-                                    }
-                                    s = NULL;
-                                  }
-  |  uses_opt_stmt refine_stmt stmtsep
-  |  uses_opt_stmt uses_augment_stmt stmtsep
-
-refine_args_str: descendant_schema_nodeid optsep
-  | string_1
-
-refine_arg_str: refine_args_str { $$.token = actual_type;
-                                  $$.actual = actual;
-                                  YANG_ADDELEM(((struct lys_node_uses *)actual)->refine,
-                                               ((struct lys_node_uses *)actual)->refine_size);
-                                  ((struct lys_refine *)actual)->target_name = transform_schema2json(trg, s);
-                                  free(s);
-                                  s = NULL;
-                                  if (!((struct lys_refine *)actual)->target_name) {
-                                    YYABORT;
-                                  }
-                                  actual_type = REFINE_KEYWORD;
-                                }
-
-refine_stmt: REFINE_KEYWORD sep refine_arg_str refine_end
-             { actual_type = $3.token;
-               actual = $3.actual;
-             }
-
-refine_end: ';'
-  |  '{' stmtsep
-         refine_body_opt_stmts
-     '}' { void *tmp;
-
-           if ($3.refine->iffeature_size) {
-             tmp = realloc($3.refine->iffeature, $3.refine->iffeature_size * sizeof *$3.refine->iffeature);
-             if (!tmp) {
-               LOGMEM;
-               YYABORT;
-             }
-             $3.refine->iffeature = tmp;
-           }
-
-           if ($3.refine->must_size) {
-             tmp = realloc($3.refine->must, $3.refine->must_size * sizeof *$3.refine->must);
-             if (!tmp) {
-               LOGMEM;
-               YYABORT;
-             }
-             $3.refine->must = tmp;
-           }
-
-           if ($3.refine->dflt_size) {
-             tmp = realloc($3.refine->dflt, $3.refine->dflt_size * sizeof *$3.refine->dflt);
-             if (!tmp) {
-               LOGMEM;
-               YYABORT;
-             }
-             $3.refine->dflt = tmp;
-           }
-         }
-
-refine_body_opt_stmts: @EMPTYDIR@ { $$.refine = actual;
-                                    actual_type = REFINE_KEYWORD;
-                                  }
-  |  refine_body_opt_stmts must_stmt stmtsep { actual = $1.refine;
-                                               actual_type = REFINE_KEYWORD;
-                                               if ($1.refine->target_type) {
-                                                 if ($1.refine->target_type & (LYS_LEAF | LYS_LIST | LYS_LEAFLIST | LYS_CONTAINER | LYS_ANYXML)) {
-                                                   $1.refine->target_type &= (LYS_LEAF | LYS_LIST | LYS_LEAFLIST | LYS_CONTAINER | LYS_ANYXML);
-                                                 } else {
-                                                   LOGVAL(LYE_MISSCHILDSTMT, LY_VLOG_NONE, NULL, "must", "refine");
-                                                   LOGVAL(LYE_SPEC, LY_VLOG_NONE, NULL, "Invalid refine target nodetype for the substatements.");
-                                                   YYABORT;
-                                                 }
-                                               } else {
-                                                 $1.refine->target_type = LYS_LEAF | LYS_LIST | LYS_LEAFLIST | LYS_CONTAINER | LYS_ANYXML;
-                                               }
-                                             }
-  |  refine_body_opt_stmts if_feature_stmt
-     stmtsep { /* leaf, leaf-list, list, container or anyxml */
-               /* check possibility of statements combination */
-               if ($1.refine->target_type) {
-                 if ($1.refine->target_type & (LYS_LEAF | LYS_LIST | LYS_LEAFLIST | LYS_CONTAINER | LYS_ANYDATA)) {
-                   $1.refine->target_type &= (LYS_LEAF | LYS_LIST | LYS_LEAFLIST | LYS_CONTAINER | LYS_ANYDATA);
-                 } else {
-                   free(s);
-                   LOGVAL(LYE_MISSCHILDSTMT, LY_VLOG_NONE, NULL, "if-feature", "refine");
-                   LOGVAL(LYE_SPEC, LY_VLOG_NONE, NULL, "Invalid refine target nodetype for the substatements.");
-                   YYABORT;
-                 }
-               } else {
-                 $1.refine->target_type = LYS_LEAF | LYS_LIST | LYS_LEAFLIST | LYS_CONTAINER | LYS_ANYDATA;
-               }
-             }
-  |  refine_body_opt_stmts presence_stmt { if ($1.refine->target_type) {
-                                             if ($1.refine->target_type & LYS_CONTAINER) {
-                                               if ($1.refine->mod.presence) {
-                                                 LOGVAL(LYE_TOOMANY, LY_VLOG_NONE, NULL, "presence", "refine");
-                                                 free(s);
-                                                 YYABORT;
-                                               }
-                                               $1.refine->target_type = LYS_CONTAINER;
-                                               $1.refine->mod.presence = lydict_insert_zc(trg->ctx, s);
-                                             } else {
-                                               free(s);
-                                               LOGVAL(LYE_MISSCHILDSTMT, LY_VLOG_NONE, NULL, "presence", "refine");
-                                               LOGVAL(LYE_SPEC, LY_VLOG_NONE, NULL, "Invalid refine target nodetype for the substatements.");
-                                               YYABORT;
-                                             }
-                                           } else {
-                                             $1.refine->target_type = LYS_CONTAINER;
-                                             $1.refine->mod.presence = lydict_insert_zc(trg->ctx, s);
-                                           }
-                                           s = NULL;
-                                           $$ = $1;
-                                         }
-  |  refine_body_opt_stmts default_stmt { int i;
-
-                                          if ($1.refine->dflt_size) {
-                                            if (trg->version < 2) {
-                                              LOGVAL(LYE_TOOMANY, LY_VLOG_NONE, NULL, "default", "refine");
-                                              YYABORT;
-                                            }
-                                            if ($1.refine->target_type & LYS_LEAFLIST) {
-                                              $1.refine->target_type = LYS_LEAFLIST;
-                                            } else {
-                                              free(s);
-                                              LOGVAL(LYE_MISSCHILDSTMT, LY_VLOG_NONE, NULL, "default", "refine");
-                                              LOGVAL(LYE_SPEC, LY_VLOG_NONE, NULL, "Invalid refine target nodetype for the substatements.");
-                                              YYABORT;
-                                            }
-                                          } else {
-                                            if ($1.refine->target_type) {
-                                              if (trg->version < 2 && ($1.refine->target_type & (LYS_LEAF | LYS_CHOICE))) {
-                                                $1.refine->target_type &= (LYS_LEAF | LYS_CHOICE);
-                                              } if (trg->version > 1 && ($1.refine->target_type & (LYS_LEAF | LYS_LEAFLIST | LYS_CHOICE))) {
-                                                /* YANG 1.1 */
-                                                $1.refine->target_type &= (LYS_LEAF | LYS_LEAFLIST | LYS_CHOICE);
-                                              } else {
-                                                free(s);
-                                                LOGVAL(LYE_MISSCHILDSTMT, LY_VLOG_NONE, NULL, "default", "refine");
-                                                LOGVAL(LYE_SPEC, LY_VLOG_NONE, NULL, "Invalid refine target nodetype for the substatements.");
-                                                YYABORT;
-                                              }
-                                            } else {
-                                              if (trg->version < 2) {
-                                                $1.refine->target_type = LYS_LEAF | LYS_CHOICE;
-                                              } else {
-                                                /* YANG 1.1 */
-                                                $1.refine->target_type = LYS_LEAF | LYS_LEAFLIST | LYS_CHOICE;
-                                              }
-                                            }
-                                          }
-                                          /* check for duplicity */
-                                          for (i = 0; i < $1.refine->dflt_size; ++i) {
-                                              if (ly_strequal($1.refine->dflt[i], s, 0)) {
-                                                  LOGVAL(LYE_INARG, LY_VLOG_NONE, NULL, s, "default");
-                                                  LOGVAL(LYE_SPEC, LY_VLOG_NONE, NULL, "Duplicated default value \"%s\".", s);
-                                                  YYABORT;
-                                              }
-                                          }
-                                          YANG_ADDELEM($1.refine->dflt, $1.refine->dflt_size);
-                                          *((const char **)actual) = lydict_insert_zc(trg->ctx, s);
-                                          actual = $1.refine;
-                                          s = NULL;
-                                          $$ = $1;
-                                        }
-  |  refine_body_opt_stmts config_stmt { if ($1.refine->target_type) {
-                                           if ($1.refine->target_type & (LYS_LEAF | LYS_CHOICE | LYS_LIST | LYS_CONTAINER | LYS_LEAFLIST)) {
-                                             $1.refine->target_type &= (LYS_LEAF | LYS_CHOICE | LYS_LIST | LYS_CONTAINER | LYS_LEAFLIST);
-                                             if ($1.refine->flags & LYS_CONFIG_MASK) {
-                                               LOGVAL(LYE_TOOMANY, LY_VLOG_NONE, NULL, "config", "refine");
-                                               YYABORT;
-                                             }
-                                             $1.refine->flags |= $2;
-                                           } else {
-                                             LOGVAL(LYE_MISSCHILDSTMT, LY_VLOG_NONE, NULL, "config", "refine");
-                                             LOGVAL(LYE_SPEC, LY_VLOG_NONE, NULL, "Invalid refine target nodetype for the substatements.");
-                                             YYABORT;
-                                           }
-                                         } else {
-                                           $1.refine->target_type = LYS_LEAF | LYS_CHOICE | LYS_LIST | LYS_CONTAINER | LYS_LEAFLIST;
-                                           $1.refine->flags |= $2;
-                                         }
-                                         $$ = $1;
-                                       }
-  |  refine_body_opt_stmts mandatory_stmt { if ($1.refine->target_type) {
-                                              if ($1.refine->target_type & (LYS_LEAF | LYS_CHOICE | LYS_ANYXML)) {
-                                                $1.refine->target_type &= (LYS_LEAF | LYS_CHOICE | LYS_ANYXML);
-                                                if ($1.refine->flags & LYS_MAND_MASK) {
-                                                  LOGVAL(LYE_TOOMANY, LY_VLOG_NONE, NULL, "mandatory", "refine");
-                                                  YYABORT;
-                                                }
-                                                $1.refine->flags |= $2;
-                                              } else {
-                                                LOGVAL(LYE_MISSCHILDSTMT, LY_VLOG_NONE, NULL, "mandatory", "refine");
-                                                LOGVAL(LYE_SPEC, LY_VLOG_NONE, NULL, "Invalid refine target nodetype for the substatements.");
-                                                YYABORT;
-                                              }
-                                            } else {
-                                              $1.refine->target_type = LYS_LEAF | LYS_CHOICE | LYS_ANYXML;
-                                              $1.refine->flags |= $2;
-                                            }
-                                            $$ = $1;
-                                          }
-  |  refine_body_opt_stmts min_elements_stmt { if ($1.refine->target_type) {
-                                                 if ($1.refine->target_type & (LYS_LIST | LYS_LEAFLIST)) {
-                                                   $1.refine->target_type &= (LYS_LIST | LYS_LEAFLIST);
-                                                   if ($1.refine->flags & LYS_RFN_MINSET) {
-                                                     LOGVAL(LYE_TOOMANY, LY_VLOG_NONE, NULL, "min-elements", "refine");
-                                                     YYABORT;
-                                                   }
-                                                   $1.refine->flags |= LYS_RFN_MINSET;
-                                                   $1.refine->mod.list.min = $2;
-                                                 } else {
-                                                   LOGVAL(LYE_MISSCHILDSTMT, LY_VLOG_NONE, NULL, "min-elements", "refine");
-                                                   LOGVAL(LYE_SPEC, LY_VLOG_NONE, NULL, "Invalid refine target nodetype for the substatements.");
-                                                   YYABORT;
-                                                 }
-                                               } else {
-                                                 $1.refine->target_type = LYS_LIST | LYS_LEAFLIST;
-                                                 $1.refine->flags |= LYS_RFN_MINSET;
-                                                 $1.refine->mod.list.min = $2;
-                                               }
-                                               $$ = $1;
-                                             }
-  |  refine_body_opt_stmts max_elements_stmt { if ($1.refine->target_type) {
-                                                 if ($1.refine->target_type & (LYS_LIST | LYS_LEAFLIST)) {
-                                                   $1.refine->target_type &= (LYS_LIST | LYS_LEAFLIST);
-                                                   if ($1.refine->flags & LYS_RFN_MAXSET) {
-                                                     LOGVAL(LYE_TOOMANY, LY_VLOG_NONE, NULL, "max-elements", "refine");
-                                                     YYABORT;
-                                                   }
-                                                   $1.refine->flags |= LYS_RFN_MAXSET;
-                                                   $1.refine->mod.list.max = $2;
-                                                 } else {
-                                                   LOGVAL(LYE_MISSCHILDSTMT, LY_VLOG_NONE, NULL, "max-elements", "refine");
-                                                   LOGVAL(LYE_SPEC, LY_VLOG_NONE, NULL, "Invalid refine target nodetype for the substatements.");
-                                                   YYABORT;
-                                                 }
-                                               } else {
-                                                 $1.refine->target_type = LYS_LIST | LYS_LEAFLIST;
-                                                 $1.refine->flags |= LYS_RFN_MAXSET;
-                                                 $1.refine->mod.list.max = $2;
-                                               }
-                                               $$ = $1;
-                                             }
-  |  refine_body_opt_stmts description_stmt { if (yang_read_description(trg, $1.refine, s, "refine", NODE)) {
-                                                YYABORT;
-                                              }
-                                              s = NULL;
-                                            }
-  |  refine_body_opt_stmts reference_stmt { if (yang_read_reference(trg, $1.refine, s, "refine", NODE)) {
-                                              YYABORT;
-                                            }
-                                            s = NULL;
-                                          }
-
-uses_augment_arg_str: descendant_schema_nodeid optsep
-  |  string_1
-  ;
-
-uses_augment_arg: uses_augment_arg_str { void *parent;
-
-                                         $$.token = actual_type;
-                                         $$.actual = actual;
-                                         parent = actual;
-                                         YANG_ADDELEM(((struct lys_node_uses *)actual)->augment,
-                                                      ((struct lys_node_uses *)actual)->augment_size);
-                                         if (yang_read_augment(trg, parent, actual, s)) {
-                                           YYABORT;
-                                         }
-                                         data_node = actual;
-                                         s = NULL;
-                                         actual_type = AUGMENT_KEYWORD;
-                                       }
-
-uses_augment_stmt: AUGMENT_KEYWORD sep uses_augment_arg
-                   '{' stmtsep
-                       augment_opt_stmt
-                   '}' { LOGDBG(LY_LDGYANG, "finished parsing augment statement \"%s\"", data_node->name);
-                         actual_type = $3.token;
-                         actual = $3.actual;
-                         data_node = $3.actual;
-                       }
-
-augment_arg_str: absolute_schema_nodeids optsep
-  |  string_1
-
-augment_arg: augment_arg_str { $$.token = actual_type;
-                               $$.actual = actual;
-                               YANG_ADDELEM(trg->augment, trg->augment_size);
-                               if (yang_read_augment(trg, NULL, actual, s)) {
-                                 YYABORT;
-                               }
-                               data_node = actual;
-                               s = NULL;
-                               actual_type = AUGMENT_KEYWORD;
-                             }
-
-augment_stmt: AUGMENT_KEYWORD sep augment_arg
-              '{' stmtsep
-                  augment_opt_stmt
-              '}' { LOGDBG(LY_LDGYANG, "finished parsing augment statement \"%s\"", data_node->name);
-                    actual_type = $3.token;
-                    actual = $3.actual;
-                    data_node = $3.actual;
-                  }
-
-augment_opt_stmt: @EMPTYDIR@ { $$.augment = actual; }
-  |  augment_opt_stmt when_stmt stmtsep
-  |  augment_opt_stmt if_feature_stmt stmtsep
-  |  augment_opt_stmt status_stmt { if ($1.augment->flags & LYS_STATUS_MASK) {
-                                      LOGVAL(LYE_TOOMANY, LY_VLOG_LYS, $1.augment, "status", "augment");
-                                      YYABORT;
-                                    }
-                                    $1.augment->flags |= $2;
-                                  }
-  |  augment_opt_stmt description_stmt { if (yang_read_description(trg, $1.augment, s, "augment", NODE_PRINT)) {
-                                           YYABORT;
-                                         }
-                                         s = NULL;
-                                       }
-  |  augment_opt_stmt reference_stmt { if (yang_read_reference(trg, $1.augment, s, "augment", NODE_PRINT)) {
-                                         YYABORT;
-                                       }
-                                       s = NULL;
-                                     }
-  |  augment_opt_stmt data_def_stmt stmtsep
-  |  augment_opt_stmt action_stmt stmtsep
-  |  augment_opt_stmt notification_stmt stmtsep { if (trg->version < 2) {
-                                                    LOGVAL(LYE_INSTMT, LY_VLOG_LYS, $1.augment, "notification");
-                                                    YYABORT;
-                                                  }
-                                                }
-  |  augment_opt_stmt case_stmt stmtsep
-
-action_arg_str: identifier_arg_str { if (param->module->version != 2) {
-                                       LOGVAL(LYE_INSTMT, LY_VLOG_LYS, actual, "action");
-                                       free(s);
-                                       YYABORT;
-                                     }
-                                     $$.token = actual_type;
-                                     $$.actual = actual;
-                                     if (!(actual = yang_read_node(trg, actual, param->node, s, LYS_ACTION, sizeof(struct lys_node_rpc_action)))) {
-                                       YYABORT;
-                                     }
-                                     data_node = actual;
-                                     s = NULL;
-                                     actual_type = ACTION_KEYWORD;
-                                   }
-
-action_stmt: ACTION_KEYWORD sep action_arg_str rpc_end
-             { LOGDBG(LY_LDGYANG, "finished parsing action statement \"%s\"", data_node->name);
-               actual_type = $3.token;
-               actual = $3.actual;
-               data_node = $3.actual;
-             }
-
-rpc_arg_str: identifier_arg_str { $$.token = actual_type;
-                                  $$.actual = actual;
-                                  if (!(actual = yang_read_node(trg, NULL, param->node, s, LYS_RPC, sizeof(struct lys_node_rpc_action)))) {
-                                    YYABORT;
-                                  }
-                                  data_node = actual;
-                                  s = NULL;
-                                  actual_type = RPC_KEYWORD;
-                                }
-
-rpc_stmt: RPC_KEYWORD sep rpc_arg_str rpc_end
-          { LOGDBG(LY_LDGYANG, "finished parsing rpc statement \"%s\"", data_node->name);
-            actual_type = $3.token;
-            actual = $3.actual;
-            data_node = $3.actual;
-          }
-
-rpc_end: ';'
-  |  '{' stmtsep
-         rpc_opt_stmt
-      '}' { void *tmp;
-
-            if ($3.node.ptr_rpc->iffeature_size) {
-              tmp = realloc($3.node.ptr_rpc->iffeature, $3.node.ptr_rpc->iffeature_size * sizeof *$3.node.ptr_rpc->iffeature);
-              if (!tmp) {
-                LOGMEM;
-                YYABORT;
-              }
-              $3.node.ptr_rpc->iffeature = tmp;
-            }
-
-            if ($3.node.ptr_rpc->tpdf_size) {
-              tmp = realloc($3.node.ptr_rpc->tpdf, $3.node.ptr_rpc->tpdf_size * sizeof *$3.node.ptr_rpc->tpdf);
-              if (!tmp) {
-                LOGMEM;
-                YYABORT;
-              }
-              $3.node.ptr_rpc->tpdf = tmp;
-            }
-          }
-
-
-rpc_opt_stmt: @EMPTYDIR@ { $$.node.ptr_rpc = actual;
-                           $$.node.flag = 0;
-                         }
-  |  rpc_opt_stmt if_feature_stmt stmtsep
-  |  rpc_opt_stmt status_stmt { if ($1.node.ptr_rpc->flags & LYS_STATUS_MASK) {
-                                  LOGVAL(LYE_TOOMANY, LY_VLOG_LYS, $1.node.ptr_rpc, "status", "rpc");
-                                  YYABORT;
-                                }
-                                $1.node.ptr_rpc->flags |= $2;
-                             }
-  |  rpc_opt_stmt description_stmt { if (yang_read_description(trg, $1.node.ptr_rpc, s, "rpc", NODE_PRINT)) {
-                                       YYABORT;
-                                     }
-                                     s = NULL;
-                                   }
-  |  rpc_opt_stmt reference_stmt { if (yang_read_reference(trg, $1.node.ptr_rpc, s, "rpc", NODE_PRINT)) {
-                                     YYABORT;
-                                   }
-                                   s = NULL;
-                                 }
-  |  rpc_opt_stmt typedef_stmt stmtsep
-  |  rpc_opt_stmt grouping_stmt stmtsep
-  |  rpc_opt_stmt input_stmt stmtsep { if ($1.node.flag & LYS_RPC_INPUT) {
-                                         LOGVAL(LYE_TOOMANY, LY_VLOG_LYS, $1.node.ptr_rpc, "input", "rpc");
-                                         YYABORT;
-                                       }
-                                       $1.node.flag |= LYS_RPC_INPUT;
-                                       $$ = $1;
-                                     }
-  |  rpc_opt_stmt output_stmt stmtsep { if ($1.node.flag & LYS_RPC_OUTPUT) {
-                                          LOGVAL(LYE_TOOMANY, LY_VLOG_LYS, $1.node.ptr_rpc, "output", "rpc");
-                                          YYABORT;
-                                        }
-                                        $1.node.flag |= LYS_RPC_OUTPUT;
-                                        $$ = $1;
-                                      }
-
-input_arg: INPUT_KEYWORD optsep { $$.token = actual_type;
-                                  $$.actual = actual;
-                                  s = strdup("input");
-                                  if (!s) {
-                                    LOGMEM;
-                                    YYABORT;
-                                  }
-                                  if (!(actual = yang_read_node(trg, actual, param->node, s, LYS_INPUT, sizeof(struct lys_node_inout)))) {
-                                    YYABORT;
-                                  }
-                                  data_node = actual;
-                                  s = NULL;
-                                  actual_type = INPUT_KEYWORD;
-                                }
-
-input_stmt: input_arg
-            '{' stmtsep
-                input_output_opt_stmt
-            '}' { void *tmp;
-                  struct lys_node_inout *input = actual;
-
-                  if (input->must_size) {
-                    tmp = realloc(input->must, input->must_size * sizeof *input->must);
-                    if (!tmp) {
-                      LOGMEM;
-                      YYABORT;
-                    }
-                    input->must = tmp;
-                  }
-
-                  if (input->tpdf_size) {
-                    tmp = realloc(input->tpdf, input->tpdf_size * sizeof *input->tpdf);
-                    if (!tmp) {
-                      LOGMEM;
-                      YYABORT;
-                    }
-                    input->tpdf = tmp;
-                  }
-
-                  LOGDBG(LY_LDGYANG, "finished parsing input statement \"%s\"", data_node->name);
-                  actual_type = $1.token;
-                  actual = $1.actual;
-                  data_node = $1.actual;
-                }
-
-input_output_opt_stmt: @EMPTYDIR@
-  |  input_output_opt_stmt must_stmt stmtsep
-  |  input_output_opt_stmt typedef_stmt stmtsep
-  |  input_output_opt_stmt grouping_stmt stmtsep
-  |  input_output_opt_stmt data_def_stmt stmtsep
-
-output_arg: OUTPUT_KEYWORD optsep { $$.token = actual_type;
-                                    $$.actual = actual;
-                                    s = strdup("output");
-                                    if (!s) {
-                                      LOGMEM;
-                                      YYABORT;
-                                    }
-                                    if (!(actual = yang_read_node(trg, actual, param->node, s, LYS_OUTPUT, sizeof(struct lys_node_inout)))) {
-                                      YYABORT;
-                                    }
-                                    data_node = actual;
-                                    s = NULL;
-                                    actual_type = OUTPUT_KEYWORD;
-                                  }
-
-output_stmt: output_arg
-             '{' stmtsep
-                 input_output_opt_stmt
-             '}' { void *tmp;
-                   struct lys_node_inout *output = actual;
-
-                   if (output->must_size) {
-                     tmp = realloc(output->must, output->must_size * sizeof *output->must);
-                     if (!tmp) {
-                       LOGMEM;
-                       YYABORT;
-                     }
-                     output->must = tmp;
-                   }
-
-                   if (output->tpdf_size) {
-                     tmp = realloc(output->tpdf, output->tpdf_size * sizeof *output->tpdf);
-                     if (!tmp) {
-                       LOGMEM;
-                       YYABORT;
-                     }
-                     output->tpdf = tmp;
-                   }
-
-                   LOGDBG(LY_LDGYANG, "finished parsing output statement \"%s\"", data_node->name);
-                   actual_type = $1.token;
-                   actual = $1.actual;
-                   data_node = $1.actual;
-                 }
-
-notification_arg_str: identifier_arg_str { $$.token = actual_type;
-                                           $$.actual = actual;
-                                           if (!(actual = yang_read_node(trg, actual, param->node, s, LYS_NOTIF, sizeof(struct lys_node_notif)))) {
-                                             YYABORT;
-                                           }
-                                           data_node = actual;
-                                           actual_type = NOTIFICATION_KEYWORD;
-                                         }
-
-notification_stmt: NOTIFICATION_KEYWORD sep notification_arg_str notification_end
-                   { LOGDBG(LY_LDGYANG, "finished parsing notification statement \"%s\"", data_node->name);
-                     actual_type = $3.token;
-                     actual = $3.actual;
-                     data_node = $3.actual;
-                   }
-
-notification_end: ';'
-  |  '{' stmtsep
-         notification_opt_stmt
-      '}' { void *tmp;
-
-            if ($3.notif->must_size) {
-              tmp = realloc($3.notif->must, $3.notif->must_size * sizeof *$3.notif->must);
-              if (!tmp) {
-                LOGMEM;
-                YYABORT;
-              }
-              $3.notif->must = tmp;
-            }
-
-           if ($3.notif->iffeature_size) {
-             tmp = realloc($3.notif->iffeature, $3.notif->iffeature_size * sizeof *$3.notif->iffeature);
-             if (!tmp) {
-               LOGMEM;
-               YYABORT;
-             }
-             $3.notif->iffeature = tmp;
-           }
-
-           if ($3.notif->tpdf_size) {
-             tmp = realloc($3.notif->tpdf, $3.notif->tpdf_size * sizeof *$3.notif->tpdf);
-             if (!tmp) {
-               LOGMEM;
-               YYABORT;
-             }
-             $3.notif->tpdf = tmp;
-           }
-          }
-
-notification_opt_stmt: @EMPTYDIR@ { $$.notif = actual; }
-  |  notification_opt_stmt must_stmt stmtsep
-  |  notification_opt_stmt if_feature_stmt stmtsep
-  |  notification_opt_stmt status_stmt { if ($1.notif->flags & LYS_STATUS_MASK) {
-                                           LOGVAL(LYE_TOOMANY, LY_VLOG_LYS, $1.notif, "status", "notification");
-                                           YYABORT;
-                                         }
-                                         $1.notif->flags |= $2;
-                                       }
-  |  notification_opt_stmt description_stmt { if (yang_read_description(trg, $1.notif, s, "notification", NODE_PRINT)) {
-                                                YYABORT;
-                                              }
-                                              s = NULL;
-                                            }
-  |  notification_opt_stmt reference_stmt { if (yang_read_reference(trg, $1.notif, s, "notification", NODE_PRINT)) {
-                                              YYABORT;
-                                            }
-                                            s = NULL;
-                                          }
-  |  notification_opt_stmt typedef_stmt stmtsep
-  |  notification_opt_stmt grouping_stmt stmtsep
-  |  notification_opt_stmt data_def_stmt stmtsep
-
-deviation_arg: deviation_arg_str { $$.token = actual_type;
-                                   $$.actual = actual;
-                                   YANG_ADDELEM(trg->deviation, trg->deviation_size);
-                                   ((struct lys_deviation *)actual)->target_name = transform_schema2json(trg, s);
-                                   free(s);
-                                   if (!((struct lys_deviation *)actual)->target_name) {
-                                     YYABORT;
-                                   }
-                                   s = NULL;
-                                   actual_type = DEVIATION_KEYWORD;
-                                 }
-
-deviation_stmt: DEVIATION_KEYWORD sep deviation_arg
-                '{' stmtsep
-                    deviation_opt_stmt
-                '}' { void *tmp;
-
-                      if ($6->deviate_size) {
-                        tmp = realloc($6->deviate, $6->deviate_size * sizeof *$6->deviate);
-                        if (!tmp) {
-                          LOGINT;
-                          YYABORT;
-                        }
-                        $6->deviate = tmp;
-                      } else {
-                        LOGVAL(LYE_MISSCHILDSTMT, LY_VLOG_NONE, NULL, "deviate", "deviation");
-                        YYABORT;
-                      }
-                      actual_type = $3.token;
-                      actual = $3.actual;
-                    }
-
-deviation_opt_stmt: @EMPTYDIR@ { $$ = actual; }
-  |  deviation_opt_stmt description_stmt { if (yang_read_description(trg, $1, s, "deviation", NODE)) {
-                                             YYABORT;
-                                           }
-                                           s = NULL;
-                                           $$ = $1;
-                                         }
-  |  deviation_opt_stmt reference_stmt { if (yang_read_reference(trg, $1, s, "deviation", NODE)) {
-                                           YYABORT;
-                                         }
-                                         s = NULL;
-                                         $$ = $1;
-                                       }
-  |  deviation_opt_stmt DEVIATE_KEYWORD sep deviate_body_stmt stmtsep
-
-deviation_arg_str: absolute_schema_nodeids optsep
-  | string_1
-
-deviate_body_stmt: deviate_not_supported_stmt
-  |  deviate_stmts
-
-
-deviate_not_supported: NOT_SUPPORTED_KEYWORD { $$.token = actual_type;
-                                               $$.actual = actual;
-                                               if (!(actual = yang_read_deviate_unsupported(actual))) {
-                                                 YYABORT;
-                                               }
-                                               actual_type = NOT_SUPPORTED_KEYWORD;
-                                             }
-
-deviate_not_supported_stmt: deviate_not_supported optsep deviate_not_supported_end
-                            { actual_type = $1.token;
-                              actual = $1.actual;
-                            }
-
-deviate_not_supported_end: ';'
-  | '{' stmtsep '}'
-
-deviate_stmts: deviate_add_stmt
-  |  deviate_replace_stmt
-  |  deviate_delete_stmt
-
-deviate_add: ADD_KEYWORD { $$.token = actual_type;
-                           $$.actual = actual;
-                           if (!(actual = yang_read_deviate(actual, LY_DEVIATE_ADD))) {
-                             YYABORT;
-                           }
-                           actual_type = ADD_KEYWORD;
-                         }
-
-deviate_add_stmt: deviate_add optsep deviate_add_end
-                  { actual_type = $1.token;
-                    actual = $1.actual;
-                  }
-
-deviate_add_end: ';'
-  |  '{' stmtsep
-         deviate_add_opt_stmt
-     '}' { void *tmp;
-
-           if ($3->must_size) {
-             tmp = realloc($3->must, $3->must_size * sizeof *$3->must);
-             if (!tmp) {
-               LOGMEM;
-               YYABORT;
-             }
-             $3->must = tmp;
-           }
-
-           if ($3->unique_size) {
-             tmp = realloc($3->unique, $3->unique_size * sizeof *$3->unique);
-             if (!tmp) {
-               LOGMEM;
-               YYABORT;
-             }
-             $3->unique = tmp;
-           }
-
-           if ($3->dflt_size) {
-             tmp = realloc($3->dflt, $3->dflt_size * sizeof *$3->dflt);
-             if (!tmp) {
-               LOGMEM;
-               YYABORT;
-             }
-             $3->dflt = tmp;
-           }
-         }
-
-deviate_add_opt_stmt: @EMPTYDIR@ { $$ = actual; }
-  |  deviate_add_opt_stmt units_stmt { if (yang_read_units(trg, actual, s, ADD_KEYWORD)) {
-                                         YYABORT;
-                                       }
-                                       s = NULL;
-                                       $$ = $1;
-                                     }
-  |  deviate_add_opt_stmt must_stmt stmtsep
-  |  deviate_add_opt_stmt unique_stmt { YANG_ADDELEM($1->unique, $1->unique_size);
-                                        ((struct lys_unique *)actual)->expr = (const char **)s;
-                                        s = NULL;
-                                        actual = $1;
-                                        $$= $1;
-                                      }
-  |  deviate_add_opt_stmt default_stmt { YANG_ADDELEM($1->dflt, $1->dflt_size);
-                                         *((const char **)actual) = lydict_insert_zc(trg->ctx, s);
-                                         s = NULL;
-                                         actual = $1;
-                                         $$ = $1;
-                                       }
-  |  deviate_add_opt_stmt config_stmt { if ($1->flags & LYS_CONFIG_MASK) {
-                                          LOGVAL(LYE_TOOMANY, LY_VLOG_NONE, NULL, "config", "deviate");
-                                          YYABORT;
-                                        }
-                                        $1->flags = $2;
-                                        $$ = $1;
-                                      }
-  |  deviate_add_opt_stmt mandatory_stmt { if ($1->flags & LYS_MAND_MASK) {
-                                             LOGVAL(LYE_TOOMANY, LY_VLOG_NONE, NULL, "mandatory", "deviate");
-                                             YYABORT;
-                                           }
-                                           $1->flags = $2;
-                                           $$ = $1;
-                                         }
-  |  deviate_add_opt_stmt min_elements_stmt { if ($1->min_set) {
-                                                LOGVAL(LYE_TOOMANY, LY_VLOG_NONE, NULL, "min-elements", "deviation");
-                                                YYABORT;
-                                              }
-                                              $1->min = $2;
-                                              $1->min_set = 1;
-                                              $$ =  $1;
-                                            }
-  |  deviate_add_opt_stmt max_elements_stmt { if ($1->max_set) {
-                                                LOGVAL(LYE_TOOMANY, LY_VLOG_NONE, NULL, "max-elements", "deviation");
-                                                YYABORT;
-                                              }
-                                              $1->max = $2;
-                                              $1->max_set = 1;
-                                              $$ =  $1;
-                                            }
-
-deviate_delete: DELETE_KEYWORD { $$.token = actual_type;
-                                 $$.actual = actual;
-                                 if (!(actual = yang_read_deviate(actual, LY_DEVIATE_DEL))) {
-                                   YYABORT;
-                                 }
-                                 actual_type = DELETE_KEYWORD;
-                               }
-
-deviate_delete_stmt: deviate_delete optsep deviate_delete_end
-                     { actual_type = $1.token;
-                       actual = $1.actual;
-                     }
-
-deviate_delete_end: ';'
-  |  '{' stmtsep
-         deviate_delete_opt_stmt
-      '}' { void *tmp;
-
-            if ($3->must_size) {
-              tmp = realloc($3->must, $3->must_size * sizeof *$3->must);
-              if (!tmp) {
-                LOGMEM;
-                YYABORT;
-              }
-              $3->must = tmp;
-            }
-
-            if ($3->unique_size) {
-              tmp = realloc($3->unique, $3->unique_size * sizeof *$3->unique);
-              if (!tmp) {
-                LOGMEM;
-                YYABORT;
-              }
-              $3->unique = tmp;
-            }
-
-            if ($3->dflt_size) {
-              tmp = realloc($3->dflt, $3->dflt_size * sizeof *$3->dflt);
-              if (!tmp) {
-                LOGMEM;
-                YYABORT;
-              }
-              $3->dflt = tmp;
-            }
-          }
-
-deviate_delete_opt_stmt: @EMPTYDIR@ { $$ = actual; }
-  |  deviate_delete_opt_stmt units_stmt { if (yang_read_units(trg, actual, s, DELETE_KEYWORD)) {
-                                            YYABORT;
-                                          }
-                                          s = NULL;
-                                          $$ = $1;
-                                        }
-  |  deviate_delete_opt_stmt must_stmt stmtsep
-  |  deviate_delete_opt_stmt unique_stmt { YANG_ADDELEM($1->unique, $1->unique_size);
-                                           ((struct lys_unique *)actual)->expr = (const char **)s;
-                                           s = NULL;
-                                           actual = $1;
-                                           $$ = $1;
-                                         }
-  |  deviate_delete_opt_stmt default_stmt { YANG_ADDELEM($1->dflt, $1->dflt_size);
-                                            *((const char **)actual) = lydict_insert_zc(trg->ctx, s);
-                                            s = NULL;
-                                            actual = $1;
-                                            $$ = $1;
-                                          }
-
-deviate_replace: REPLACE_KEYWORD { $$.token = actual_type;
-                                   $$.actual = actual;
-                                   if (!(actual = yang_read_deviate(actual, LY_DEVIATE_RPL))) {
-                                     YYABORT;
-                                   }
-                                   actual_type = REPLACE_KEYWORD;
-                                 }
-
-deviate_replace_stmt: deviate_replace optsep deviate_replace_end
-                      { actual_type = $1.token;
-                        actual = $1.actual;
-                      }
-
-deviate_replace_end: ';'
-  |  '{' stmtsep
-         deviate_replace_opt_stmt
-     '}' { void *tmp;
-
-           if ($3->dflt_size) {
-             tmp = realloc($3->dflt, $3->dflt_size * sizeof *$3->dflt);
-             if (!tmp) {
-               LOGMEM;
-               YYABORT;
-             }
-             $3->dflt = tmp;
-           }
-         }
-
-deviate_replace_opt_stmt: @EMPTYDIR@ { $$ = actual; }
-  |  deviate_replace_opt_stmt type_stmt stmtsep
-  |  deviate_replace_opt_stmt units_stmt { if (yang_read_units(trg, actual, s, DELETE_KEYWORD)) {
-                                             YYABORT;
-                                           }
-                                           s = NULL;
-                                           $$ = $1;
-                                         }
-  |  deviate_replace_opt_stmt default_stmt { YANG_ADDELEM($1->dflt, $1->dflt_size);
-                                             *((const char **)actual) = lydict_insert_zc(trg->ctx, s);
-                                             s = NULL;
-                                             actual = $1;
-                                             $$ = $1;
-                                           }
-  |  deviate_replace_opt_stmt config_stmt { if ($1->flags & LYS_CONFIG_MASK) {
-                                              LOGVAL(LYE_TOOMANY, LY_VLOG_NONE, NULL, "config", "deviate");
-                                              YYABORT;
-                                            }
-                                            $1->flags = $2;
-                                            $$ = $1;
-                                          }
-  |  deviate_replace_opt_stmt mandatory_stmt { if ($1->flags & LYS_MAND_MASK) {
-                                                 LOGVAL(LYE_TOOMANY, LY_VLOG_NONE, NULL, "mandatory", "deviate");
-                                                 YYABORT;
-                                               }
-                                               $1->flags = $2;
-                                               $$ = $1;
-                                             }
-  |  deviate_replace_opt_stmt min_elements_stmt { if ($1->min_set) {
-                                                    LOGVAL(LYE_TOOMANY, LY_VLOG_NONE, NULL, "min-elements", "deviation");
-                                                    YYABORT;
-                                                  }
-                                                  $1->min = $2;
-                                                  $1->min_set = 1;
-                                                  $$ =  $1;
-                                                }
-  |  deviate_replace_opt_stmt max_elements_stmt { if ($1->max_set) {
-                                                    LOGVAL(LYE_TOOMANY, LY_VLOG_NONE, NULL, "max-elements", "deviation");
-                                                    YYABORT;
-                                                  }
-                                                  $1->max = $2;
-                                                  $1->max_set = 1;
-                                                  $$ =  $1;
-                                                }
-
-when_arg_str: string  { $$.token = actual_type;
-                        $$.actual = actual;
-                        if (!(actual = yang_read_when(trg, actual, actual_type, s))) {
-                          YYABORT;
-                        }
-                        s = NULL;
-                        actual_type = WHEN_KEYWORD;
-                      }
-
-when_stmt: WHEN_KEYWORD sep when_arg_str when_end
-           { actual_type = $3.token;
-             actual = $3.actual;
-           }
-
-when_end: ';'
-  |  '{' stmtsep
-         when_opt_stmt
-     '}'
-
-when_opt_stmt: @EMPTYDIR@
-  |  when_opt_stmt description_stmt { if (yang_read_description(trg, actual, s, "when", NODE)) {
-                                        YYABORT;
-                                      }
-                                      s = NULL;
-                                    }
-  |  when_opt_stmt reference_stmt { if (yang_read_reference(trg, actual, s, "when", NODE)) {
-                                      YYABORT;
-                                    }
-                                    s = NULL;
-                                  }
-
-config_arg: config_arg_str { $$ = $1;
-                             backup_type = actual_type;
-                             actual_type = CONFIG_KEYWORD;
-                           }
-
-config_stmt: CONFIG_KEYWORD sep config_arg stmtend { $$ = $3; }
-
-config_arg_str: TRUE_KEYWORD optsep { $$ = LYS_CONFIG_W | LYS_CONFIG_SET; }
-  |  FALSE_KEYWORD optsep { $$ = LYS_CONFIG_R | LYS_CONFIG_SET; }
-  |  string_1 { if (!strcmp(s, "true")) {
-                  $$ = LYS_CONFIG_W | LYS_CONFIG_SET;
-                } else if (!strcmp(s, "false")) {
-                  $$ = LYS_CONFIG_R | LYS_CONFIG_SET;
-                } else {
-                  LOGVAL(LYE_INARG, LY_VLOG_NONE, NULL, s, "config");
-                  free(s);
-                  YYABORT;
-                }
-                free(s);
-                s = NULL;
-              }
-
-mandatory_arg: mandatory_arg_str { $$ = $1;
-                                   backup_type = actual_type;
-                                   actual_type = MANDATORY_KEYWORD;
-                                 }
-
-mandatory_stmt: MANDATORY_KEYWORD sep mandatory_arg stmtend { $$ = $3; }
-
-mandatory_arg_str: TRUE_KEYWORD optsep { $$ = LYS_MAND_TRUE; }
-  |  FALSE_KEYWORD optsep { $$ = LYS_MAND_FALSE; }
-  |  string_1 { if (!strcmp(s, "true")) {
-                  $$ = LYS_MAND_TRUE;
-                } else if (!strcmp(s, "false")) {
-                  $$ = LYS_MAND_FALSE;
-                } else {
-                  LOGVAL(LYE_INARG, LY_VLOG_NONE, NULL, s, "mandatory");
-                  free(s);
-                  YYABORT;
-                }
-                free(s);
-                s = NULL;
-              }
-
-presence_arg: string { backup_type = actual_type;
-                       actual_type = PRESENCE_KEYWORD;
-                     }
-
-presence_stmt: PRESENCE_KEYWORD sep presence_arg stmtend
-
-min_value_arg: min_value_arg_str { $$ = $1;
-                                   backup_type = actual_type;
-                                   actual_type = MIN_ELEMENTS_KEYWORD;
-                                 }
-
-min_elements_stmt: MIN_ELEMENTS_KEYWORD sep min_value_arg stmtend { $$ = $3; }
-
-min_value_arg_str: non_negative_integer_value optsep { $$ = $1; }
-  |  string_1 { if (strlen(s) == 1 && s[0] == '0') {
-                  $$ = 0;
-                } else {
-                  /* convert it to uint32_t */
-                  uint64_t val;
-                  char *endptr = NULL;
-                  errno = 0;
-
-                  val = strtoul(s, &endptr, 10);
-                  if (*endptr || s[0] == '-' || errno || val > UINT32_MAX) {
-                      LOGVAL(LYE_INARG, LY_VLOG_NONE, NULL, s, "min-elements");
-                      free(s);
-                      YYABORT;
-                  }
-                  $$ = (uint32_t) val;
-                }
-                free(s);
-                s = NULL;
-              }
-
-max_value_arg: max_value_arg_str { $$ = $1;
-                                   backup_type = actual_type;
-                                   actual_type = MAX_ELEMENTS_KEYWORD;
-                                 }
-
-max_elements_stmt: MAX_ELEMENTS_KEYWORD sep max_value_arg stmtend { $$ = $3; }
-
-max_value_arg_str: UNBOUNDED_KEYWORD optsep { $$ = 0; }
-  |  positive_integer_value optsep { $$ = $1; }
-  |  string_1 { if (!strcmp(s, "unbounded")) {
-                  $$ = 0;
-                } else {
-                  /* convert it to uint32_t */
-                  uint64_t val;
-                  char *endptr = NULL;
-                  errno = 0;
-
-                  val = strtoul(s, &endptr, 10);
-                  if (*endptr || s[0] == '-' || errno || val == 0 || val > UINT32_MAX) {
-                      LOGVAL(LYE_INARG, LY_VLOG_NONE, NULL, s, "max-elements");
-                      free(s);
-                      YYABORT;
-                  }
-                  $$ = (uint32_t) val;
-                }
-                free(s);
-                s = NULL;
-              }
-
-ordered_by_arg: ordered_by_arg_str { $$ = $1;
-                                     backup_type = actual_type;
-                                     actual_type = ORDERED_BY_KEYWORD;
-                                   }
-
-ordered_by_stmt: ORDERED_BY_KEYWORD sep ordered_by_arg stmtend { $$ = $3; }
-
-ordered_by_arg_str: USER_KEYWORD optsep { $$ = LYS_USERORDERED; }
-  |  SYSTEM_KEYWORD optsep { $$ = LYS_SYSTEMORDERED; }
-  |  string_1 { if (!strcmp(s, "user")) {
-                  $$ = LYS_USERORDERED;
-                } else if (!strcmp(s, "system")) {
-                  $$ = LYS_SYSTEMORDERED;
-                } else {
-                  free(s);
-                  YYABORT;
-                }
-                free(s);
-                s=NULL;
-              }
-
-must_agr_str: string { $$.token = actual_type;
-                       $$.actual = actual;
-                       switch (actual_type) {
-                       case CONTAINER_KEYWORD:
-                         YANG_ADDELEM(((struct lys_node_container *)actual)->must,
-                                     ((struct lys_node_container *)actual)->must_size);
-                         break;
-                       case ANYDATA_KEYWORD:
-                       case ANYXML_KEYWORD:
-                         YANG_ADDELEM(((struct lys_node_anydata *)actual)->must,
-                                     ((struct lys_node_anydata *)actual)->must_size);
-                         break;
-                       case LEAF_KEYWORD:
-                         YANG_ADDELEM(((struct lys_node_leaf *)actual)->must,
-                                     ((struct lys_node_leaf *)actual)->must_size);
-                         break;
-                       case LEAF_LIST_KEYWORD:
-                         YANG_ADDELEM(((struct lys_node_leaflist *)actual)->must,
-                                     ((struct lys_node_leaflist *)actual)->must_size);
-                         break;
-                       case LIST_KEYWORD:
-                         YANG_ADDELEM(((struct lys_node_list *)actual)->must,
-                                     ((struct lys_node_list *)actual)->must_size);
-                         break;
-                       case REFINE_KEYWORD:
-                         YANG_ADDELEM(((struct lys_refine *)actual)->must,
-                                     ((struct lys_refine *)actual)->must_size);
-                         break;
-                       case ADD_KEYWORD:
-                       case DELETE_KEYWORD:
-                         YANG_ADDELEM(((struct lys_deviate *)actual)->must,
-                                      ((struct lys_deviate *)actual)->must_size);
-                         break;
-                       case NOTIFICATION_KEYWORD:
-                         if (trg->version < 2) {
-                           free(s);
-                           LOGVAL(LYE_INSTMT, LY_VLOG_LYS, actual, "must");
-                           YYABORT;
-                         }
-                         YANG_ADDELEM(((struct lys_node_notif *)actual)->must,
-                                     ((struct lys_node_notif *)actual)->must_size);
-                         break;
-                       case INPUT_KEYWORD:
-                       case OUTPUT_KEYWORD:
-                         if (trg->version < 2) {
-                           free(s);
-                           LOGVAL(LYE_INSTMT, LY_VLOG_LYS, actual, "must");
-                           YYABORT;
-                         }
-                         YANG_ADDELEM(((struct lys_node_inout *)actual)->must,
-                                     ((struct lys_node_inout *)actual)->must_size);
-                         break;
-                       case EXTENSION_INSTANCE:
-                         /* must is already allocated */
-                         break;
-                       default:
-                         free(s);
-                         LOGINT;
-                         YYABORT;
-                       }
-                       ((struct lys_restr *)actual)->expr = transform_schema2json(trg, s);
-                       free(s);
-                       if (!((struct lys_restr *)actual)->expr) {
-                         YYABORT;
-                       }
-                       s = NULL;
-                       actual_type = MUST_KEYWORD;
-                     }
-
-must_stmt: MUST_KEYWORD sep must_agr_str must_end
-           { actual_type = $3.token;
-             actual = $3.actual;
-           }
-
-must_end: ';'
-  |  '{' stmtsep
-         message_opt_stmt
-     '}'
-
-unique_arg: unique_arg_str { backup_type = actual_type;
-                             actual_type = UNIQUE_KEYWORD;
-                           }
-
-unique_stmt: UNIQUE_KEYWORD sep unique_arg stmtend
-
-unique_arg_str: descendant_schema_nodeid optsep
-  |  string_1
-
-key_arg: key_arg_str { backup_type = actual_type;
-                       actual_type = KEY_KEYWORD;
-                     }
-
-key_stmt: KEY_KEYWORD sep key_arg stmtend;
-
-key_arg_str: node_identifier { s = strdup(yyget_text(scanner));
-                               if (!s) {
-                                 LOGMEM;
-                                 YYABORT;
-                               }
-                             }
-             optsep
-  |  string_1
-  ;
-
-range_arg_str: string { $$.token = actual_type;
-                        $$.actual = actual;
-                        if (!(actual = yang_read_range(trg, actual, s, is_ext_instance))) {
-                          YYABORT;
-                        }
-                        actual_type = RANGE_KEYWORD;
-                        s = NULL;
-                      }
-
-absolute_schema_nodeid: '/' node_identifier { if (s) {
-                                                s = ly_realloc(s,strlen(s) + yyget_leng(scanner) + 2);
-                                                if (!s) {
-                                                  LOGMEM;
-                                                  YYABORT;
-                                                }
-                                                strcat(s,"/");
-                                                strcat(s, yyget_text(scanner));
-                                              } else {
-                                                s = malloc(yyget_leng(scanner) + 2);
-                                                if (!s) {
-                                                  LOGMEM;
-                                                  YYABORT;
-                                                }
-                                                s[0]='/';
-                                                memcpy(s + 1, yyget_text(scanner), yyget_leng(scanner) + 1);
-                                              }
-                                            }
-
-absolute_schema_nodeids: absolute_schema_nodeid absolute_schema_nodeid_opt;
-
-absolute_schema_nodeid_opt: @EMPTYDIR@
-  |  absolute_schema_nodeid_opt absolute_schema_nodeid
-  ;
-
-descendant_schema_nodeid: node_identifier { if (s) {
-                                              s = ly_realloc(s,strlen(s) + yyget_leng(scanner) + 1);
-                                              if (!s) {
-                                                LOGMEM;
-                                                YYABORT;
-                                              }
-                                              strcat(s, yyget_text(scanner));
-                                            } else {
-                                              s = strdup(yyget_text(scanner));
-                                              if (!s) {
-                                                LOGMEM;
-                                                YYABORT;
-                                              }
-                                            }
-                                          }
-                          absolute_schema_nodeid_opt;
-
-path_arg_str: { tmp_s = yyget_text(scanner); } absolute_paths { s = strdup(tmp_s);
-                                                                if (!s) {
-                                                                  LOGMEM;
-                                                                  YYABORT;
-                                                                }
-                                                                s[strlen(s) - 1] = '\0';
-                                                             }
-  |  { tmp_s = yyget_text(scanner); } relative_path { s = strdup(tmp_s);
-                                                      if (!s) {
-                                                        LOGMEM;
-                                                        YYABORT;
-                                                      }
-                                                      s[strlen(s) - 1] = '\0';
-                                                    }
-  |  string_1
-  ;
-
-absolute_path: '/' node_identifier path_predicate
-
-absolute_paths: absolute_path absolute_path_opt
-
-absolute_path_opt: @EMPTYDIR@
-  |  absolute_path_opt absolute_path;
-
-relative_path: relative_path_part1 relative_path_part1_opt descendant_path
-
-relative_path_part1: DOUBLEDOT '/';
-
-relative_path_part1_opt: @EMPTYDIR@
-  |  relative_path_part1_opt relative_path_part1;
-
-descendant_path: node_identifier descendant_path_opt
-
-descendant_path_opt: @EMPTYDIR@
-  |  path_predicate absolute_paths;
-
-path_predicate: @EMPTYDIR@
-  | path_predicate '[' whitespace_opt path_equality_expr whitespace_opt ']'
-
-path_equality_expr: node_identifier whitespace_opt '=' whitespace_opt path_key_expr
-
-path_key_expr: current_function_invocation whitespace_opt '/' whitespace_opt
-                     rel_path_keyexpr
-
-rel_path_keyexpr: rel_path_keyexpr_part1 rel_path_keyexpr_part1_opt
-                    node_identifier rel_path_keyexpr_part2
-                     node_identifier
-
-rel_path_keyexpr_part1: DOUBLEDOT whitespace_opt '/' whitespace_opt;
-
-rel_path_keyexpr_part1_opt: @EMPTYDIR@
-  |  rel_path_keyexpr_part1_opt rel_path_keyexpr_part1;
-
-rel_path_keyexpr_part2: @EMPTYDIR@
-  | rel_path_keyexpr_part2 whitespace_opt '/' whitespace_opt node_identifier;
-
-current_function_invocation: CURRENT_KEYWORD whitespace_opt '(' whitespace_opt ')'
-
-positive_integer_value: NON_NEGATIVE_INTEGER { /* convert it to uint32_t */
-                                                unsigned long val;
-
-                                                val = strtoul(yyget_text(scanner), NULL, 10);
-                                                if (val > UINT32_MAX) {
-                                                    LOGVAL(LYE_SPEC, LY_VLOG_NONE, NULL, "Converted number is very long.");
-                                                    YYABORT;
-                                                }
-                                                $$ = (uint32_t) val;
-                                             }
-
-non_negative_integer_value: ZERO { $$ = 0; }
-  |  positive_integer_value { $$ = $1; }
-  ;
-
-integer_value: ZERO { $$ = 0; }
-  |  integer_value_convert { /* convert it to int32_t */
-                             int64_t val;
-
-                             val = strtoll(yyget_text(scanner), NULL, 10);
-                             if (val < INT32_MIN || val > INT32_MAX) {
-                                 LOGVAL(LYE_SPEC, LY_VLOG_NONE, NULL, "The number is not in the correct range (INT32_MIN..INT32_MAX): \"%d\"",val);
-                                 YYABORT;
-                             }
-                             $$ = (int32_t) val;
-                           }
-
-integer_value_convert: INTEGER
-  |  NON_NEGATIVE_INTEGER
-
-prefix_arg_str: string_1
-  |  identifiers optsep;
-
-identifier_arg_str: identifiers optsep
-  |  string_1 { if (lyp_check_identifier(s, LY_IDENT_SIMPLE, trg, NULL)) {
-                    free(s);
-                    YYABORT;
-                }
-              }
-
-node_identifier: identifier
-  |  IDENTIFIERPREFIX
-  ;
-
-identifier_ref_arg_str: identifiers optsep
-  | identifiers_ref optsep
-  | string_1 { char *tmp;
-
-               if ((tmp = strchr(s, ':'))) {
-                 *tmp = '\0';
-                 /* check prefix */
-                 if (lyp_check_identifier(s, LY_IDENT_SIMPLE, trg, NULL)) {
-                   free(s);
-                   YYABORT;
-                 }
-                 /* check identifier */
-                 if (lyp_check_identifier(tmp + 1, LY_IDENT_SIMPLE, trg, NULL)) {
-                   free(s);
-                   YYABORT;
-                 }
-                 *tmp = ':';
-               } else {
-                 /* check identifier */
-                 if (lyp_check_identifier(s, LY_IDENT_SIMPLE, trg, NULL)) {
-                   free(s);
-                   YYABORT;
-                 }
-               }
-             }
-
-stmtend: semicolom stmtsep { s = $1; }
-  | curly_bracket_open stmtsep curly_bracket_close stmtsep { s = $1; }
-
-
-semicolom: ';' { actual_type = backup_type;
-                 backup_type = NODE;
-                 $$ = s;
-                 s = NULL;
-               }
-
-curly_bracket_close: '}' { actual_type = backup_type;
-                           backup_type = NODE;
-                         }
-
-curly_bracket_open: '{' { $$ = s;
-                          s = NULL;
-                        }
-
-
-stmtsep: @EMPTYDIR@
-  | stmtsep sep_stmt
-  | stmtsep unknown_statement
-  ;
-
-unknown_statement: identifiers_ref string_opt unknown_statement_end
-                   { actual_type = $2.token;
-                     actual = $2.actual;
-                   }
-
-string_opt: string_opt_part1 string_opt_part2 { $$.token = actual_type;
-                                                $$.actual = actual;
-                                                if (!(actual = yang_read_ext(trg, (actual) ? actual : trg, $1, s,
-                                                                             actual_type, backup_type, is_ext_instance))) {
-                                                  YYABORT;
-                                                }
-                                                s = NULL;
-                                                actual_type = EXTENSION_INSTANCE;
-                                              }
-
-string_opt_part1: optsep { $$ = s; s = NULL; }
-
-string_opt_part2: @EMPTYDIR@
-  |  string
-
-unknown_string: @EMPTYDIR@
-  |  sep unknown_string_part1
-
-unknown_string_part1: @EMPTYDIR@
-  |  strings optsep
-  |  STRING optsep unknown_string_part2
-
-unknown_string_part2: @EMPTYDIR@
-  |  unknown_string_part2 '+' optsep STRING optsep
-
-unknown_statement_end: ';'
-  |  '{' optsep unknown_statement2_opt '}'
-
-unknown_statement2_opt: @EMPTYDIR@
-  |  unknown_statement2_opt unknown_statement2 optsep
-
-/* unknown_statement2 read yang statement or extension; yang statement is parsed later */
-
-unknown_statement2: unknown_statement
-  |  unknown_statement2_yang_stmt unknown_string unknown_statement2_end
-     {  struct yang_ext_substmt *substmt = ((struct lys_ext_instance *)actual)->parent;
-        int32_t length = 0, old_length = 0;
-        char *tmp_value;
-
-        if (!substmt) {
-          substmt = calloc(1, sizeof *substmt);
-          if (!substmt) {
-            LOGMEM;
-            YYABORT;
-          }
-          ((struct lys_ext_instance *)actual)->parent = substmt;
-        }
-        length = strlen($1);
-        old_length = (substmt->ext_substmt) ? strlen(substmt->ext_substmt) + 2 : 2;
-        tmp_value = realloc(substmt->ext_substmt, old_length + length + 1);
-        if (!tmp_value) {
-          LOGMEM;
-          YYABORT;
-        }
-        substmt->ext_substmt = tmp_value;
-        tmp_value += old_length - 2;
-        memcpy(tmp_value, $1, length);
-        tmp_value[length] = ' ';
-        tmp_value[length + 1] = '\0';
-        tmp_value[length + 2] = '\0';
-      }
-  |  unknown_statement2_module_stmt unknown_string unknown_statement2_end
-     {  struct yang_ext_substmt *substmt = ((struct lys_ext_instance *)actual)->parent;
-        int32_t length;
-        char *tmp_value, **array;
-        int i = 0;
-
-        if (!substmt) {
-          substmt = calloc(1, sizeof *substmt);
-          if (!substmt) {
-            LOGMEM;
-            YYABORT;
-          }
-          ((struct lys_ext_instance *)actual)->parent = substmt;
-        }
-        length = strlen($1);
-        if (!substmt->ext_modules) {
-          array = malloc(2 * sizeof *substmt->ext_modules);
-        } else {
-          for (i = 0; substmt->ext_modules[i]; ++i);
-          array = realloc(substmt->ext_modules, (i + 2) * sizeof *substmt->ext_modules);
-        }
-        if (!array) {
-          LOGMEM;
-          YYABORT;
-        }
-        substmt->ext_modules = array;
-        array[i + 1] = NULL;
-        tmp_value = malloc(length + 2);
-        if (!tmp_value) {
-          LOGMEM;
-          YYABORT;
-        }
-        array[i] = tmp_value;
-        memcpy(tmp_value, $1, length);
-        tmp_value[length] = '\0';
-        tmp_value[length + 1] = '\0';
-      }
-
-unknown_statement2_end: ';'
-  |  '{' optsep unknown_statement3_opt '}'
-
-unknown_statement2_yang_stmt: yang_stmt { $$ = yyget_text(scanner); }
-
-unknown_statement2_module_stmt: MODULE_KEYWORD { $$ = yyget_text(scanner); }
-
-unknown_statement3_opt: @EMPTYDIR@
-  |  unknown_statement3_opt node_identifier unknown_string unknown_statement3_opt_end;
-
-unknown_statement3_opt_end: ';' optsep
-  |  '{' optsep unknown_statement3_opt '}' optsep
-
-sep_stmt: WHITESPACE
-  | EOL
-  ;
-
-optsep: @EMPTYDIR@
-  | optsep sep_stmt
-  ;
-
-sep: sep_stmt optsep;
-
-whitespace_opt: @EMPTYDIR@
-  | WHITESPACE
-  ;
-
-string: strings { s = strdup(yyget_text(scanner));
-                  if (!s) {
-                    LOGMEM;
-                    YYABORT;
-                  }
-                }
-        optsep
-  |  string_1
-
-strings: STRINGS
-  |  REVISION_DATE
-  |  identifier
-  |  IDENTIFIERPREFIX
-  |  ZERO
-  |  INTEGER
-  |  NON_NEGATIVE_INTEGER
-
-identifier: MODULE_KEYWORD
-  |  identifier1
-  |  yang_stmt
-
-identifier1: IDENTIFIER
-  |  CURRENT_KEYWORD
-  |  DEPRECATED_KEYWORD
-  |  FALSE_KEYWORD
-  |  NOT_SUPPORTED_KEYWORD
-  |  OBSOLETE_KEYWORD
-  |  SYSTEM_KEYWORD
-  |  TRUE_KEYWORD
-  |  UNBOUNDED_KEYWORD
-  |  USER_KEYWORD
-
-
-yang_stmt: ANYXML_KEYWORD
-  |  ARGUMENT_KEYWORD
-  |  AUGMENT_KEYWORD
-  |  BASE_KEYWORD
-  |  BELONGS_TO_KEYWORD
-  |  BIT_KEYWORD
-  |  CASE_KEYWORD
-  |  CHOICE_KEYWORD
-  |  CONFIG_KEYWORD
-  |  CONTACT_KEYWORD
-  |  CONTAINER_KEYWORD
-  |  DEFAULT_KEYWORD
-  |  DESCRIPTION_KEYWORD
-  |  ENUM_KEYWORD
-  |  ERROR_APP_TAG_KEYWORD
-  |  ERROR_MESSAGE_KEYWORD
-  |  EXTENSION_KEYWORD
-  |  DEVIATION_KEYWORD
-  |  DEVIATE_KEYWORD
-  |  FEATURE_KEYWORD
-  |  FRACTION_DIGITS_KEYWORD
-  |  GROUPING_KEYWORD
-  |  IDENTITY_KEYWORD
-  |  IF_FEATURE_KEYWORD
-  |  IMPORT_KEYWORD
-  |  INCLUDE_KEYWORD
-  |  INPUT_KEYWORD
-  |  KEY_KEYWORD
-  |  LEAF_KEYWORD
-  |  LEAF_LIST_KEYWORD
-  |  LENGTH_KEYWORD
-  |  LIST_KEYWORD
-  |  MANDATORY_KEYWORD
-  |  MAX_ELEMENTS_KEYWORD
-  |  MIN_ELEMENTS_KEYWORD
-  |  MUST_KEYWORD
-  |  NAMESPACE_KEYWORD
-  |  NOTIFICATION_KEYWORD
-  |  ORDERED_BY_KEYWORD
-  |  ORGANIZATION_KEYWORD
-  |  OUTPUT_KEYWORD
-  |  PATH_KEYWORD
-  |  PATTERN_KEYWORD
-  |  POSITION_KEYWORD
-  |  PREFIX_KEYWORD
-  |  PRESENCE_KEYWORD
-  |  RANGE_KEYWORD
-  |  REFERENCE_KEYWORD
-  |  REFINE_KEYWORD
-  |  REQUIRE_INSTANCE_KEYWORD
-  |  REVISION_KEYWORD
-  |  REVISION_DATE_KEYWORD
-  |  RPC_KEYWORD
-  |  STATUS_KEYWORD
-  |  SUBMODULE_KEYWORD
-  |  TYPE_KEYWORD
-  |  TYPEDEF_KEYWORD
-  |  UNIQUE_KEYWORD
-  |  UNITS_KEYWORD
-  |  USES_KEYWORD
-  |  VALUE_KEYWORD
-  |  WHEN_KEYWORD
-  |  YANG_VERSION_KEYWORD
-  |  YIN_ELEMENT_KEYWORD
-  |  ADD_KEYWORD
-  |  DELETE_KEYWORD
-  |  REPLACE_KEYWORD
-  |  ACTION_KEYWORD
-  |  MODIFIER_KEYWORD
-  |  ANYDATA_KEYWORD
-
-identifiers: identifier { s = strdup(yyget_text(scanner));
-                          if (!s) {
-                            LOGMEM;
-                            YYABORT;
-                          }
-                        }
-
-identifiers_ref: IDENTIFIERPREFIX { s = strdup(yyget_text(scanner));
-                                    if (!s) {
-                                      LOGMEM;
-                                      YYABORT;
-                                    }
-                                  }
-
-type_ext_alloc: @EMPTYDIR@ { struct lys_type **type;
-
-                             type = (struct lys_type **)yang_getplace_for_extcomplex_struct(ext_instance, NULL, ext_name,
-                                                                                            "type", LY_STMT_TYPE);
-                             if (!type) {
-                               YYABORT;
-                             }
-                             /* allocate type structure */
-                             (*type) = calloc(1, sizeof **type);
-
-                             /* HACK for unres */
-                             (*type)->parent = (struct lys_tpdf *)ext_instance;
-                             $$ = actual = *type;
-                            }
-
-typedef_ext_alloc: @EMPTYDIR@ { struct lys_tpdf **tpdf;
-
-                                tpdf = (struct lys_tpdf **)yang_getplace_for_extcomplex_struct(ext_instance, NULL, ext_name,
-                                                                                               "typedef", LY_STMT_TYPEDEF);
-                                if (!tpdf) {
-                                  YYABORT;
-                                }
-                                /* allocate typedef structure */
-                                (*tpdf) = calloc(1, sizeof **tpdf);
-                                $$ = actual = *tpdf;
-                              }
-
-iffeature_ext_alloc: @EMPTYDIR@ { struct lys_iffeature **iffeature;
-
-                                 iffeature = (struct lys_iffeature **)yang_getplace_for_extcomplex_struct(ext_instance, NULL, ext_name,
-                                                                                                          "if-feature", LY_STMT_IFFEATURE);
-                                 if (!iffeature) {
-                                   YYABORT;
-                                 }
-                                 /* allocate typedef structure */
-                                 (*iffeature) = calloc(1, sizeof **iffeature);
-                                 $$ = actual = *iffeature;
-                               }
-
-restriction_ext_alloc: @EMPTYDIR@ { struct lys_restr **restr;
-                                    LY_STMT stmt;
-
-                                    s = yyget_text(scanner);
-                                    if (!strcmp(s, "must")) {
-                                      stmt = LY_STMT_MUST;
-                                    } else if (!strcmp(s, "pattern")) {
-                                      stmt = LY_STMT_PATTERN;
-                                    } else if (!strcmp(s, "range")) {
-                                      stmt = LY_STMT_RANGE;
-                                    } else {
-                                      stmt = LY_STMT_LENGTH;
-                                    }
-                                    restr = (struct lys_restr **)yang_getplace_for_extcomplex_struct(ext_instance, NULL, ext_name, s, stmt);
-                                    if (!restr) {
-                                      YYABORT;
-                                    }
-                                    /* allocate structure for must */
-                                    (*restr) = calloc(1, sizeof(struct lys_restr));
-                                    $$ = actual = *restr;
-                                    s = NULL;
-                                  }
-
-when_ext_alloc: @EMPTYDIR@ { actual = yang_getplace_for_extcomplex_struct(ext_instance, NULL, ext_name, "when", LY_STMT_WHEN);
-                             if (!actual) {
-                               YYABORT;
-                             }
-                             $$ = actual;
-                           }
-
-revision_ext_alloc: @EMPTYDIR@ { struct lys_revision **rev;
-                                 int i;
-
-                                 rev = (struct lys_revision **)yang_getplace_for_extcomplex_struct(ext_instance, &i, ext_name,
-                                                                                                   "revision", LY_STMT_REVISION);
-                                 if (!rev) {
-                                   YYABORT;
-                                 }
-                                 rev[i] = calloc(1, sizeof **rev);
-                                 if (!*rev) {
-                                   LOGMEM;
-                                   YYABORT;
-                                 }
-                                 actual = rev[i];
-                                 $$.revision = rev;
-                                 $$.index = i;
-                               }
-
-datadef_ext_check: @EMPTYDIR@ { LY_STMT stmt;
-
-                                s = yyget_text(scanner);
-                                if (!strcmp(s, "action")) {
-                                  stmt = LY_STMT_ACTION;
-                                } else if (!strcmp(s, "anydata")) {
-                                  stmt = LY_STMT_ANYDATA;
-                                } else if (!strcmp(s, "anyxml")) {
-                                  stmt = LY_STMT_ANYXML;
-                                } else if (!strcmp(s, "case")) {
-                                  stmt = LY_STMT_CASE;
-                                } else if (!strcmp(s, "choice")) {
-                                  stmt = LY_STMT_CHOICE;
-                                } else if (!strcmp(s, "container")) {
-                                  stmt = LY_STMT_CONTAINER;
-                                } else if (!strcmp(s, "grouping")) {
-                                  stmt = LY_STMT_GROUPING;
-                                } else if (!strcmp(s, "input")) {
-                                  stmt = LY_STMT_INPUT;
-                                } else if (!strcmp(s, "leaf")) {
-                                  stmt = LY_STMT_LEAF;
-                                } else if (!strcmp(s, "leaf-list")) {
-                                  stmt = LY_STMT_LEAFLIST;
-                                } else if (!strcmp(s, "list")) {
-                                  stmt = LY_STMT_LIST;
-                                } else if (!strcmp(s, "notification")) {
-                                  stmt = LY_STMT_NOTIFICATION;
-                                } else if (!strcmp(s, "output")) {
-                                  stmt = LY_STMT_OUTPUT;
-                                } else {
-                                  stmt = LY_STMT_USES;
-                                }
-                                if (yang_extcomplex_node(ext_instance, ext_name, s, *param->node, stmt)) {
-                                  YYABORT;
-                                }
-                                actual = NULL;
-                                s = NULL;
-                              }
-
-not_supported_ext_check: not_supported_ext { LOGERR(LY_SUCCESS, "Extension's substatement \"%s\" not supported.", yyget_text(scanner)); }
-
-not_supported_ext: YANG_VERSION_KEYWORD
-  |  YIN_ELEMENT_KEYWORD
-  |  BIT_KEYWORD
-  |  ENUM_KEYWORD
-  |  AUGMENT_KEYWORD
-  |  DEVIATION_KEYWORD
-  |  DEVIATE_KEYWORD
-  |  EXTENSION_KEYWORD
-  |  FEATURE_KEYWORD
-  |  IDENTITY_KEYWORD
-  |  IMPORT_KEYWORD
-  |  INCLUDE_KEYWORD
-  |  SUBMODULE_EXT_KEYWORD
-
-datadef_ext_stmt: action_stmt
-  |  anydata_stmt
-  |  anyxml_stmt
-  |  case_stmt
-  |  choice_stmt
-  |  container_stmt
-  |  grouping_stmt
-  |  input_stmt
-  |  leaf_stmt
-  |  leaf_list_stmt
-  |  list_stmt
-  |  notification_stmt
-  |  output_stmt
-  |  uses_stmt
-
-restriction_ext_stmt: must_stmt
-  |  pattern_stmt
-  |  range_stmt
-  |  length_stmt
-
-ext_substatements: @EMPTYDIR@ { actual_type = EXTENSION_INSTANCE;
-                                actual = ext_instance;
-                                if (!is_ext_instance) {
-                                  LOGVAL(LYE_INSTMT, LY_VLOG_NONE, NULL, yyget_text(scanner));
-                                  YYABORT;
-                                }
-                                $$ = 0;
-                              }
-  |  ext_substatements belongs_to_stmt stmtsep
-  |  ext_substatements prefix_stmt { if (yang_read_extcomplex_str(trg, ext_instance, "prefix", ext_name, s,
-                                                                  0, LY_STMT_PREFIX)) {
-                                       YYABORT;
-                                     }
-                                   }
-  |  ext_substatements description_stmt { if (yang_read_extcomplex_str(trg, ext_instance, "description", ext_name, s,
-                                                                       0, LY_STMT_DESCRIPTION)) {
-                                            YYABORT;
-                                          }
-                                        }
-  |  ext_substatements reference_stmt { if (yang_read_extcomplex_str(trg, ext_instance, "reference", ext_name, s,
-                                                                     0, LY_STMT_REFERENCE)) {
-                                          YYABORT;
-                                        }
-                                      }
-  |  ext_substatements units_stmt { if (yang_read_extcomplex_str(trg, ext_instance, "units", ext_name, s,
-                                                                     0, LY_STMT_UNITS)) {
-                                      YYABORT;
-                                    }
-                                  }
-  |  ext_substatements base_stmt { if (yang_read_extcomplex_str(trg, ext_instance, "base", ext_name, s,
-                                                                0, LY_STMT_BASE)) {
-                                     YYABORT;
-                                   }
-                                 }
-  |  ext_substatements contact_stmt { if (yang_read_extcomplex_str(trg, ext_instance, "contact", ext_name, s,
-                                                                     0, LY_STMT_CONTACT)) {
-                                        YYABORT;
-                                      }
-                                    }
-  |  ext_substatements default_stmt { if (yang_read_extcomplex_str(trg, ext_instance, "default", ext_name, s,
-                                                                     0, LY_STMT_DEFAULT)) {
-                                        YYABORT;
-                                      }
-                                    }
-  |  ext_substatements error_message_stmt { if (yang_read_extcomplex_str(trg, ext_instance, "error-message", ext_name, s,
-                                                                         0, LY_STMT_ERRMSG)) {
-                                              YYABORT;
-                                            }
-                                          }
-  |  ext_substatements error_app_tag_stmt { if (yang_read_extcomplex_str(trg, ext_instance, "error-app-tag", ext_name, s,
-                                                                         0, LY_STMT_ERRTAG)) {
-                                              YYABORT;
-                                            }
-                                          }
-  |  ext_substatements key_stmt { if (yang_read_extcomplex_str(trg, ext_instance, "key", ext_name, s,
-                                                               0, LY_STMT_KEY)) {
-                                    YYABORT;
-                                  }
-                                }
-  |  ext_substatements namespace_stmt { if (yang_read_extcomplex_str(trg, ext_instance, "namespace", ext_name, s,
-                                                                     0, LY_STMT_NAMESPACE)) {
-                                          YYABORT;
-                                        }
-                                      }
-  |  ext_substatements organization_stmt { if (yang_read_extcomplex_str(trg, ext_instance, "organization", ext_name, s,
-                                                                        0, LY_STMT_ORGANIZATION)) {
-                                             YYABORT;
-                                           }
-                                         }
-  |  ext_substatements path_stmt { if (yang_read_extcomplex_str(trg, ext_instance, "path", ext_name, s,
-                                                                0, LY_STMT_PATH)) {
-                                     YYABORT;
-                                   }
-                                 }
-  |  ext_substatements presence_stmt { if (yang_read_extcomplex_str(trg, ext_instance, "presence", ext_name, s,
-                                                                    0, LY_STMT_PRESENCE)) {
-                                         YYABORT;
-                                       }
-                                     }
-  |  ext_substatements revision_date_stmt { if (yang_read_extcomplex_str(trg, ext_instance, "revision-date", ext_name, s,
-                                                                         0, LY_STMT_REVISIONDATE)) {
-                                              YYABORT;
-                                            }
-                                          }
-  |  ext_substatements type_ext_alloc type_stmt stmtsep
-     { struct lys_type *type = $2;
-
-       if (yang_fill_type(trg, type, (struct yang_type *)type->der, ext_instance, param->unres)) {
-         yang_type_free(trg->ctx, type);
-         YYABORT;
-       }
-       if (unres_schema_add_node(trg, param->unres, type, UNRES_TYPE_DER_EXT, NULL) == -1) {
-         yang_type_free(trg->ctx, type);
-         YYABORT;
-       }
-       actual = ext_instance;
-     }
-  |  ext_substatements typedef_ext_alloc typedef_stmt stmtsep
-     { struct lys_tpdf *tpdf = $2;
-
-       if (yang_fill_type(trg, &tpdf->type, (struct yang_type *)tpdf->type.der, tpdf, param->unres)) {
-         yang_type_free(trg->ctx, &tpdf->type);
-       }
-       if (yang_check_ext_instance(trg, &tpdf->ext, tpdf->ext_size, tpdf, param->unres)) {
-         YYABORT;
-       }
-       if (unres_schema_add_node(trg, param->unres, &tpdf->type, UNRES_TYPE_DER_TPDF, (struct lys_node *)ext_instance) == -1) {
-         yang_type_free(trg->ctx, &tpdf->type);
-         YYABORT;
-       }
-       /* check default value*/
-       if (unres_schema_add_node(trg, param->unres, &tpdf->type, UNRES_TYPE_DFLT, (struct lys_node *)(&tpdf->dflt)) == -1)  {
-         YYABORT;
-       }
-       actual = ext_instance;
-     }
-  |  ext_substatements status_stmt { if (yang_fill_extcomplex_flags(ext_instance, ext_name, "status", LY_STMT_STATUS,
-                                                                    $2, LYS_STATUS_MASK)) {
-                                       YYABORT;
-                                     }
-                                   }
-  |  ext_substatements config_stmt { if (yang_fill_extcomplex_flags(ext_instance, ext_name, "config", LY_STMT_CONFIG,
-                                                                    $2, LYS_CONFIG_MASK)) {
-                                       YYABORT;
-                                     }
-                                   }
-  |  ext_substatements mandatory_stmt { if (yang_fill_extcomplex_flags(ext_instance, ext_name, "mandatory", LY_STMT_MANDATORY,
-                                                                       $2, LYS_MAND_MASK)) {
-                                          YYABORT;
-                                        }
-                                      }
-  |  ext_substatements ordered_by_stmt { if ($1 & LYS_ORDERED_MASK) {
-                                            LOGVAL(LYE_TOOMANY, LY_VLOG_NONE, NULL, "ordered by", ext_name);
-                                            YYABORT;
-                                         }
-                                         if ($2 & LYS_USERORDERED) {
-                                           if (yang_fill_extcomplex_flags(ext_instance, ext_name, "ordered-by", LY_STMT_ORDEREDBY,
-                                                                          $2, LYS_USERORDERED)) {
-                                             YYABORT;
-                                           }
-                                         }
-                                         $1 |= $2;
-                                         $$ = $1;
-                                       }
-  |  ext_substatements require_instance_stmt { if (yang_fill_extcomplex_uint8(ext_instance, ext_name, "require-instance",
-                                                                              LY_STMT_REQINSTANCE, $2)) {
-                                                 YYABORT;
-                                               }
-                                             }
-  |  ext_substatements modifier_stmt { if (yang_fill_extcomplex_uint8(ext_instance, ext_name, "modifier", LY_STMT_MODIFIER, 0)) {
-                                         YYABORT;
-                                       }
-                                     }
-  |  ext_substatements fraction_digits_stmt
-     { /* range check */
-       if ($2 < 1 || $2 > 18) {
-         LOGVAL(LYE_SPEC, LY_VLOG_NONE, NULL, "Invalid value \"%d\" of \"%s\".", $2, "fraction-digits");
-         YYABORT;
-       }
-       if (yang_fill_extcomplex_uint8(ext_instance, ext_name, "fraction-digits", LY_STMT_DIGITS, $2)) {
-         YYABORT;
-       }
-     }
-  |  ext_substatements min_elements_stmt { uint32_t **val;
-
-                                           val = (uint32_t **)yang_getplace_for_extcomplex_struct(ext_instance, NULL, ext_name,
-                                                                                                  "min-elements", LY_STMT_MIN);
-                                           if (!val) {
-                                             YYABORT;
-                                           }
-                                           /* store the value */
-                                           *val = malloc(sizeof(uint32_t));
-                                           **val = $2;
-                                         }
-  |  ext_substatements max_elements_stmt { uint32_t **val;
-
-                                           val = (uint32_t **)yang_getplace_for_extcomplex_struct(ext_instance, NULL, ext_name,
-                                                                                                  "max-elements", LY_STMT_MAX);
-                                           if (!val) {
-                                             YYABORT;
-                                           }
-                                           /* store the value */
-                                           *val = malloc(sizeof(uint32_t));
-                                           **val = $2;
-                                         }
-  |  ext_substatements position_stmt { uint32_t **val;
-
-                                       val = (uint32_t **)yang_getplace_for_extcomplex_struct(ext_instance, NULL, ext_name,
-                                                                                              "position", LY_STMT_POSITION);
-                                       if (!val) {
-                                         YYABORT;
-                                       }
-                                       /* store the value */
-                                       *val = malloc(sizeof(uint32_t));
-                                       **val = $2;
-                                     }
-  |  ext_substatements value_stmt { int32_t **val;
-
-                                    val = (int32_t **)yang_getplace_for_extcomplex_struct(ext_instance, NULL, ext_name,
-                                                                                          "value", LY_STMT_VALUE);
-                                    if (!val) {
-                                      YYABORT;
-                                    }
-                                    /* store the value */
-                                    *val = malloc(sizeof(int32_t));
-                                    **val = $2;
-                                  }
-  |  ext_substatements unique_stmt { struct lys_unique **unique;
-                                     int rc;
-
-                                     unique = (struct lys_unique **)yang_getplace_for_extcomplex_struct(ext_instance, NULL, ext_name,
-                                                                                                        "unique", LY_STMT_UNIQUE);
-                                     if (!unique) {
-                                       YYABORT;
-                                     }
-                                     *unique = calloc(1, sizeof(struct lys_unique));
-                                     rc = yang_fill_unique(trg, (struct lys_node_list *)ext_instance, *unique, s, param->unres);
-                                     free(s);
-                                     s = NULL;
-                                     if (rc) {
-                                       YYABORT;
-                                     }
-                                   }
-  |  ext_substatements iffeature_ext_alloc if_feature_stmt stmtsep
-     { struct lys_iffeature *iffeature;
-
-       iffeature = $2;
-       s = (char *)iffeature->features;
-       iffeature->features = NULL;
-       if (yang_fill_iffeature(trg, iffeature, ext_instance, s, param->unres, 0)) {
-         YYABORT;
-       }
-       if (yang_check_ext_instance(trg, &iffeature->ext, iffeature->ext_size, iffeature, param->unres)) {
-         YYABORT;
-       }
-       s = NULL;
-       actual = ext_instance;
-     }
-  |  ext_substatements argument_stmt stmtsep
-  |  ext_substatements restriction_ext_alloc restriction_ext_stmt stmtsep
-     { if (yang_check_ext_instance(trg, &((struct lys_restr *)$2)->ext, ((struct lys_restr *)$2)->ext_size, $2, param->unres)) {
-         YYABORT;
-       }
-       actual = ext_instance;
-     }
-  |  ext_substatements when_ext_alloc when_stmt stmtsep
-     { if (yang_check_ext_instance(trg, &(*(struct lys_when **)$2)->ext, (*(struct lys_when **)$2)->ext_size,
-                                   *(struct lys_when **)$2, param->unres)) {
-         YYABORT;
-       }
-       actual = ext_instance;
-     }
-  |  ext_substatements revision_ext_alloc revision_stmt stmtsep
-     { int i;
-
-       for (i = 0; i < $2.index; ++i) {
-         if (!strcmp($2.revision[i]->date, $2.revision[$2.index]->date)) {
-           LOGWRN("Module's revisions are not unique (%s).", $2.revision[i]->date);
-           break;
-         }
-       }
-       if (yang_check_ext_instance(trg, &$2.revision[$2.index]->ext, $2.revision[$2.index]->ext_size,
-                                   &$2.revision[$2.index], param->unres)) {
-         YYABORT;
-       }
-       actual = ext_instance;
-     }
-  |  ext_substatements datadef_ext_check datadef_ext_stmt stmtsep { actual = ext_instance; }
-  |  ext_substatements not_supported_ext_check unknown_string unknown_statement3_opt_end
-
-%%
-
-void yyerror(YYLTYPE *yylloc, void *scanner, struct yang_parameter *param, ...){
-
-  free(*param->value);
-  if (yylloc->first_line != -1) {
-    if (*param->data_node && (*param->data_node) == (*param->actual_node)) {
-      LOGVAL(LYE_INSTMT, LY_VLOG_LYS, *param->data_node, yyget_text(scanner));
-    } else {
-      LOGVAL(LYE_INSTMT, LY_VLOG_NONE, NULL, yyget_text(scanner));
-    }
-  }
-}
+                      YYABORT;
+                    }
+                    $6.node.ptr_leaf->iffeature = tmp;
+                  }
+
+                  if ($6.node.ptr_leaf->must_size) {
+                    tmp = realloc($6.node.ptr_leaf->must, $6.node.ptr_leaf->must_size * sizeof *$6.node.ptr_leaf->must);
+                    if (!tmp) {
+                      LOGMEM;
+                      YYABORT;
+                    }
+                    $6.node.ptr_leaf->must = tmp;
+                  }
+
+                  LOGDBG(LY_LDGYANG, "finished parsing leaf statement \"%s\"", data_node->name);
+                  actual_type = $3.token;
+                  actual = $3.actual;
+                  data_node = $3.actual;
+                }
+
+leaf_arg_str: identifier_arg_str { $$.token = actual_type;
+                                   $$.actual = actual;
+                                   if (!(actual = yang_read_node(trg, actual, param->node, s, LYS_LEAF, sizeof(struct lys_node_leaf)))) {
+                                     YYABORT;
+                                   }
+                                   data_node = actual;
+                                   s = NULL;
+                                   actual_type = LEAF_KEYWORD;
+                                 }
+
+leaf_opt_stmt: @EMPTYDIR@ { $$.node.ptr_leaf = actual;
+                            $$.node.flag = 0;
+                          }
+  |  leaf_opt_stmt when_stmt stmtsep
+  |  leaf_opt_stmt if_feature_stmt stmtsep
+  |  leaf_opt_stmt type_stmt stmtsep { $1.node.flag |= LYS_TYPE_DEF;
+                                       $$ = $1;
+                                     }
+  |  leaf_opt_stmt units_stmt { if (yang_read_units(trg, $1.node.ptr_leaf, s, LEAF_KEYWORD)) {
+                                  YYABORT;
+                                }
+                                s = NULL;
+                              }
+  |  leaf_opt_stmt must_stmt stmtsep
+  |  leaf_opt_stmt default_stmt { if (yang_read_default(trg, $1.node.ptr_leaf, s, LEAF_KEYWORD)) {
+                                    YYABORT;
+                                  }
+                                  s = NULL;
+                                }
+  |  leaf_opt_stmt config_stmt { if ($1.node.ptr_leaf->flags & LYS_CONFIG_MASK) {
+                                   LOGVAL(LYE_TOOMANY, LY_VLOG_LYS, $1.node.ptr_leaf, "config", "leaf");
+                                   YYABORT;
+                                 }
+                                 $1.node.ptr_leaf->flags |= $2;
+                               }
+  |  leaf_opt_stmt mandatory_stmt { if ($1.node.ptr_leaf->flags & LYS_MAND_MASK) {
+                                      LOGVAL(LYE_TOOMANY, LY_VLOG_LYS, $1.node.ptr_leaf, "mandatory", "leaf");
+                                      YYABORT;
+                                    }
+                                    $1.node.ptr_leaf->flags |= $2;
+                                  }
+  |  leaf_opt_stmt status_stmt { if ($1.node.ptr_leaf->flags & LYS_STATUS_MASK) {
+                                   LOGVAL(LYE_TOOMANY, LY_VLOG_LYS, $1.node.ptr_leaf, "status", "leaf");
+                                   YYABORT;
+                                 }
+                                 $1.node.ptr_leaf->flags |= $2;
+                               }
+  |  leaf_opt_stmt description_stmt { if (yang_read_description(trg, $1.node.ptr_leaf, s, "leaf", NODE_PRINT)) {
+                                        YYABORT;
+                                      }
+                                      s = NULL;
+                                    }
+  |  leaf_opt_stmt reference_stmt { if (yang_read_reference(trg, $1.node.ptr_leaf, s, "leaf", NODE_PRINT)) {
+                                      YYABORT;
+                                    }
+                                    s = NULL;
+                                  }
+
+leaf_list_arg_str: identifier_arg_str { $$.token = actual_type;
+                                        $$.actual = actual;
+                                        if (!(actual = yang_read_node(trg, actual, param->node, s, LYS_LEAFLIST, sizeof(struct lys_node_leaflist)))) {
+                                          YYABORT;
+                                        }
+                                        data_node = actual;
+                                        s = NULL;
+                                        actual_type = LEAF_LIST_KEYWORD;
+                                      }
+
+  leaf_list_stmt: LEAF_LIST_KEYWORD sep leaf_list_arg_str
+                  '{' stmtsep
+                      leaf_list_opt_stmt
+                  '}' { void *tmp;
+
+                        if ($6.node.ptr_leaflist->flags & LYS_CONFIG_R) {
+                          /* RFC 6020, 7.7.5 - ignore ordering when the list represents state data
+                           * ignore oredering MASK - 0x7F
+                           */
+                          $6.node.ptr_leaflist->flags &= 0x7F;
+                        }
+                        if (!($6.node.flag & LYS_TYPE_DEF)) {
+                          LOGVAL(LYE_MISSCHILDSTMT, LY_VLOG_LYS, $6.node.ptr_leaflist, "type", "leaf-list");
+                          YYABORT;
+                        }
+                        if ($6.node.ptr_leaflist->dflt_size && $6.node.ptr_leaflist->min) {
+                          LOGVAL(LYE_INCHILDSTMT, LY_VLOG_LYS, $6.node.ptr_leaflist, "min-elements", "leaf-list");
+                          LOGVAL(LYE_SPEC, LY_VLOG_LYS, $6.node.ptr_leaflist,
+                                 "The \"min-elements\" statement with non-zero value is forbidden on leaf-lists with the \"default\" statement.");
+                          YYABORT;
+                        }
+
+                        if ($6.node.ptr_leaflist->iffeature_size) {
+                          tmp = realloc($6.node.ptr_leaflist->iffeature, $6.node.ptr_leaflist->iffeature_size * sizeof *$6.node.ptr_leaflist->iffeature);
+                          if (!tmp) {
+                            LOGMEM;
+                            YYABORT;
+                          }
+                          $6.node.ptr_leaflist->iffeature = tmp;
+                        }
+
+                        if ($6.node.ptr_leaflist->must_size) {
+                          tmp = realloc($6.node.ptr_leaflist->must, $6.node.ptr_leaflist->must_size * sizeof *$6.node.ptr_leaflist->must);
+                          if (!tmp) {
+                            LOGMEM;
+                            YYABORT;
+                          }
+                          $6.node.ptr_leaflist->must = tmp;
+                        }
+
+                        if ($6.node.ptr_leaflist->dflt_size) {
+                          tmp = realloc($6.node.ptr_leaflist->dflt, $6.node.ptr_leaflist->dflt_size * sizeof *$6.node.ptr_leaflist->dflt);
+                          if (!tmp) {
+                            LOGMEM;
+                            YYABORT;
+                          }
+                          $6.node.ptr_leaflist->dflt = tmp;
+                        }
+
+                        LOGDBG(LY_LDGYANG, "finished parsing leaf-list statement \"%s\"", data_node->name);
+                        actual_type = $3.token;
+                        actual = $3.actual;
+                        data_node = $3.actual;
+                      }
+
+leaf_list_opt_stmt: @EMPTYDIR@ { $$.node.ptr_leaflist = actual;
+                                 $$.node.flag = 0;
+                               }
+  |  leaf_list_opt_stmt when_stmt stmtsep
+  |  leaf_list_opt_stmt if_feature_stmt stmtsep
+  |  leaf_list_opt_stmt type_stmt stmtsep { $1.node.flag |= LYS_TYPE_DEF;
+                                            $$ = $1;
+                                          }
+  |  leaf_list_opt_stmt default_stmt { if (trg->version < 2) {
+                                         free(s);
+                                         LOGVAL(LYE_INSTMT, LY_VLOG_LYS, $1.node.ptr_leaflist, "default");
+                                         YYABORT;
+                                       }
+                                       YANG_ADDELEM($1.node.ptr_leaflist->dflt,
+                                                    $1.node.ptr_leaflist->dflt_size);
+                                       (*(const char **)actual) = lydict_insert_zc(param->module->ctx, s);
+                                       s = NULL;
+                                       actual = $1.node.ptr_leaflist;
+                                     }
+  |  leaf_list_opt_stmt units_stmt { if (yang_read_units(trg, $1.node.ptr_leaflist, s, LEAF_LIST_KEYWORD)) {
+                                       YYABORT;
+                                     }
+                                     s = NULL;
+                                   }
+  |  leaf_list_opt_stmt must_stmt stmtsep
+  |  leaf_list_opt_stmt config_stmt { if ($1.node.ptr_leaflist->flags & LYS_CONFIG_MASK) {
+                                        LOGVAL(LYE_TOOMANY, LY_VLOG_LYS, $1.node.ptr_leaflist, "config", "leaf-list");
+                                        YYABORT;
+                                      }
+                                      $1.node.ptr_leaflist->flags |= $2;
+                                    }
+  |  leaf_list_opt_stmt min_elements_stmt { if ($1.node.flag & LYS_MIN_ELEMENTS) {
+                                              LOGVAL(LYE_TOOMANY, LY_VLOG_LYS, $1.node.ptr_leaflist, "min-elements", "leaf-list");
+                                              YYABORT;
+                                            }
+                                            $1.node.ptr_leaflist->min = $2;
+                                            $1.node.flag |= LYS_MIN_ELEMENTS;
+                                            $$ = $1;
+                                            if ($1.node.ptr_leaflist->max && ($1.node.ptr_leaflist->min > $1.node.ptr_leaflist->max)) {
+                                              LOGVAL(LYE_SPEC, LY_VLOG_LYS, $1.node.ptr_leaflist, "Invalid value \"%d\" of \"%s\".", $2, "min-elements");
+                                              LOGVAL(LYE_SPEC, LY_VLOG_LYS, $1.node.ptr_leaflist, "\"min-elements\" is bigger than \"max-elements\".");
+                                              YYABORT;
+                                            }
+                                          }
+  |  leaf_list_opt_stmt max_elements_stmt { if ($1.node.flag & LYS_MAX_ELEMENTS) {
+                                              LOGVAL(LYE_TOOMANY, LY_VLOG_LYS, $1.node.ptr_leaflist, "max-elements", "leaf-list");
+                                              YYABORT;
+                                            }
+                                            $1.node.ptr_leaflist->max = $2;
+                                            $1.node.flag |= LYS_MAX_ELEMENTS;
+                                            $$ = $1;
+                                            if ($1.node.ptr_leaflist->min > $1.node.ptr_leaflist->max) {
+                                              LOGVAL(LYE_SPEC, LY_VLOG_LYS, $1.node.ptr_leaflist, "Invalid value \"%d\" of \"%s\".", $2, "max-elements");
+                                              LOGVAL(LYE_SPEC, LY_VLOG_LYS, $1.node.ptr_leaflist, "\"max-elements\" is smaller than \"min-elements\".");
+                                              YYABORT;
+                                            }
+                                          }
+  |  leaf_list_opt_stmt ordered_by_stmt { if ($1.node.flag & LYS_ORDERED_MASK) {
+                                            LOGVAL(LYE_TOOMANY, LY_VLOG_LYS, $1.node.ptr_leaflist, "ordered by", "leaf-list");
+                                            YYABORT;
+                                          }
+                                          if ($2 & LYS_USERORDERED) {
+                                            $1.node.ptr_leaflist->flags |= LYS_USERORDERED;
+                                          }
+                                          $1.node.flag |= $2;
+                                          $$ = $1;
+                                        }
+  |  leaf_list_opt_stmt status_stmt { if ($1.node.ptr_leaflist->flags & LYS_STATUS_MASK) {
+                                        LOGVAL(LYE_TOOMANY, LY_VLOG_LYS, $1.node.ptr_leaflist, "status", "leaf-list");
+                                        YYABORT;
+                                      }
+                                      $1.node.ptr_leaflist->flags |= $2;
+                                    }
+  |  leaf_list_opt_stmt description_stmt { if (yang_read_description(trg, $1.node.ptr_leaflist, s, "leaf-list", NODE_PRINT)) {
+                                             YYABORT;
+                                           }
+                                           s = NULL;
+                                         }
+  |  leaf_list_opt_stmt reference_stmt { if (yang_read_reference(trg, $1.node.ptr_leaflist, s, "leaf-list", NODE_PRINT)) {
+                                           YYABORT;
+                                         }
+                                         s = NULL;
+                                       }
+
+list_arg_str: identifier_arg_str { $$.token = actual_type;
+                                   $$.actual = actual;
+                                   if (!(actual = yang_read_node(trg, actual, param->node, s, LYS_LIST, sizeof(struct lys_node_list)))) {
+                                     YYABORT;
+                                   }
+                                   data_node = actual;
+                                   s = NULL;
+                                   actual_type = LIST_KEYWORD;
+                                 }
+
+list_stmt: LIST_KEYWORD sep list_arg_str
+           '{' stmtsep
+               list_opt_stmt
+            '}' { void *tmp;
+
+                  if ($6.node.ptr_list->iffeature_size) {
+                    tmp = realloc($6.node.ptr_list->iffeature, $6.node.ptr_list->iffeature_size * sizeof *$6.node.ptr_list->iffeature);
+                    if (!tmp) {
+                      LOGMEM;
+                      YYABORT;
+                    }
+                    $6.node.ptr_list->iffeature = tmp;
+                  }
+
+                  if ($6.node.ptr_list->must_size) {
+                    tmp = realloc($6.node.ptr_list->must, $6.node.ptr_list->must_size * sizeof *$6.node.ptr_list->must);
+                    if (!tmp) {
+                      LOGMEM;
+                      YYABORT;
+                    }
+                    $6.node.ptr_list->must = tmp;
+                  }
+
+                  if ($6.node.ptr_list->tpdf_size) {
+                    tmp = realloc($6.node.ptr_list->tpdf, $6.node.ptr_list->tpdf_size * sizeof *$6.node.ptr_list->tpdf);
+                    if (!tmp) {
+                      LOGMEM;
+                      YYABORT;
+                    }
+                    $6.node.ptr_list->tpdf = tmp;
+                  }
+
+                  if ($6.node.ptr_list->unique_size) {
+                    tmp = realloc($6.node.ptr_list->unique, $6.node.ptr_list->unique_size * sizeof *$6.node.ptr_list->unique);
+                    if (!tmp) {
+                      LOGMEM;
+                      YYABORT;
+                    }
+                    $6.node.ptr_list->unique = tmp;
+                  }
+
+                  LOGDBG(LY_LDGYANG, "finished parsing list statement \"%s\"", data_node->name);
+                  actual_type = $3.token;
+                  actual = $3.actual;
+                  data_node = $3.actual;
+                }
+
+list_opt_stmt: @EMPTYDIR@ { $$.node.ptr_list = actual;
+                            $$.node.flag = 0;
+                          }
+  |  list_opt_stmt when_stmt stmtsep
+  |  list_opt_stmt if_feature_stmt stmtsep
+  |  list_opt_stmt must_stmt stmtsep
+  |  list_opt_stmt key_stmt { if ($1.node.ptr_list->keys) {
+                                  LOGVAL(LYE_TOOMANY, LY_VLOG_LYS, $1.node.ptr_list, "key", "list");
+                                  free(s);
+                                  YYABORT;
+                              }
+                              $1.node.ptr_list->keys = (struct lys_node_leaf **)s;
+                              $$ = $1;
+                              s = NULL;
+                            }
+  |  list_opt_stmt unique_stmt { YANG_ADDELEM($1.node.ptr_list->unique, $1.node.ptr_list->unique_size);
+                                 ((struct lys_unique *)actual)->expr = (const char **)s;
+                                 $$ = $1;
+                                 s = NULL;
+                                 actual = $1.node.ptr_list;
+                               }
+  |  list_opt_stmt config_stmt { if ($1.node.ptr_list->flags & LYS_CONFIG_MASK) {
+                                   LOGVAL(LYE_TOOMANY, LY_VLOG_LYS, $1.node.ptr_list, "config", "list");
+                                   YYABORT;
+                                 }
+                                 $1.node.ptr_list->flags |= $2;
+                               }
+  |  list_opt_stmt min_elements_stmt { if ($1.node.flag & LYS_MIN_ELEMENTS) {
+                                         LOGVAL(LYE_TOOMANY, LY_VLOG_LYS, $1.node.ptr_list, "min-elements", "list");
+                                         YYABORT;
+                                       }
+                                       $1.node.ptr_list->min = $2;
+                                       $1.node.flag |= LYS_MIN_ELEMENTS;
+                                       $$ = $1;
+                                       if ($1.node.ptr_list->max && ($1.node.ptr_list->min > $1.node.ptr_list->max)) {
+                                         LOGVAL(LYE_SPEC, LY_VLOG_LYS, $1.node.ptr_list, "Invalid value \"%d\" of \"%s\".", $2, "min-elements");
+                                         LOGVAL(LYE_SPEC, LY_VLOG_LYS, $1.node.ptr_list, "\"min-elements\" is bigger than \"max-elements\".");
+                                         YYABORT;
+                                       }
+                                     }
+  |  list_opt_stmt max_elements_stmt { if ($1.node.flag & LYS_MAX_ELEMENTS) {
+                                         LOGVAL(LYE_TOOMANY, LY_VLOG_LYS, $1.node.ptr_list, "max-elements", "list");
+                                         YYABORT;
+                                       }
+                                       $1.node.ptr_list->max = $2;
+                                       $1.node.flag |= LYS_MAX_ELEMENTS;
+                                       $$ = $1;
+                                       if ($1.node.ptr_list->min > $1.node.ptr_list->max) {
+                                         LOGVAL(LYE_SPEC, LY_VLOG_LYS, $1.node.ptr_list, "Invalid value \"%d\" of \"%s\".", $2, "min-elements");
+                                         LOGVAL(LYE_SPEC, LY_VLOG_LYS, $1.node.ptr_list, "\"max-elements\" is smaller than \"min-elements\".");
+                                         YYABORT;
+                                       }
+                                     }
+  |  list_opt_stmt ordered_by_stmt { if ($1.node.flag & LYS_ORDERED_MASK) {
+                                       LOGVAL(LYE_TOOMANY, LY_VLOG_LYS, $1.node.ptr_list, "ordered by", "list");
+                                       YYABORT;
+                                     }
+                                     if ($2 & LYS_USERORDERED) {
+                                       $1.node.ptr_list->flags |= LYS_USERORDERED;
+                                     }
+                                     $1.node.flag |= $2;
+                                     $$ = $1;
+                                   }
+  |  list_opt_stmt status_stmt { if ($1.node.ptr_list->flags & LYS_STATUS_MASK) {
+                                   LOGVAL(LYE_TOOMANY, LY_VLOG_LYS, $1.node.ptr_list, "status", "list");
+                                   YYABORT;
+                                 }
+                                 $1.node.ptr_list->flags |= $2;
+                               }
+  |  list_opt_stmt description_stmt { if (yang_read_description(trg, $1.node.ptr_list, s, "list", NODE_PRINT)) {
+                                        YYABORT;
+                                      }
+                                      s = NULL;
+                                    }
+  |  list_opt_stmt reference_stmt { if (yang_read_reference(trg, $1.node.ptr_list, s, "list", NODE_PRINT)) {
+                                      YYABORT;
+                                    }
+                                    s = NULL;
+                                  }
+  |  list_opt_stmt typedef_stmt stmtsep
+  |  list_opt_stmt grouping_stmt stmtsep
+  |  list_opt_stmt action_stmt stmtsep
+  |  list_opt_stmt notification_stmt stmtsep { if (trg->version < 2) {
+                                                 LOGVAL(LYE_INSTMT, LY_VLOG_LYS, $1.node.ptr_list, "notification");
+                                                 YYABORT;
+                                               }
+                                             }
+  |  list_opt_stmt data_def_stmt stmtsep
+
+choice_arg_str: identifier_arg_str { $$.token = actual_type;
+                                     $$.actual = actual;
+                                     if (!(actual = yang_read_node(trg, actual, param->node, s, LYS_CHOICE, sizeof(struct lys_node_choice)))) {
+                                       YYABORT;
+                                     }
+                                     data_node = actual;
+                                     s = NULL;
+                                     actual_type = CHOICE_KEYWORD;
+                                   }
+
+choice_stmt: CHOICE_KEYWORD sep choice_arg_str choice_end
+             { LOGDBG(LY_LDGYANG, "finished parsing choice statement \"%s\"", data_node->name);
+               actual_type = $3.token;
+               actual = $3.actual;
+               data_node = $3.actual;
+             }
+
+choice_end: ';'
+  |  '{' stmtsep
+         choice_opt_stmt
+     '}' { struct lys_iffeature *tmp;
+
+           if (($3.node.ptr_choice->flags & LYS_MAND_TRUE) && $3.node.ptr_choice->dflt) {
+              LOGVAL(LYE_INCHILDSTMT, LY_VLOG_LYS, $3.node.ptr_choice, "default", "choice");
+              LOGVAL(LYE_SPEC, LY_VLOG_LYS, $3.node.ptr_choice, "The \"default\" statement is forbidden on choices with \"mandatory\".");
+              YYABORT;
+            }
+
+           if ($3.node.ptr_choice->iffeature_size) {
+             tmp = realloc($3.node.ptr_choice->iffeature, $3.node.ptr_choice->iffeature_size * sizeof *tmp);
+             if (!tmp) {
+               LOGMEM;
+               YYABORT;
+             }
+             $3.node.ptr_choice->iffeature = tmp;
+           }
+         }
+
+choice_opt_stmt: @EMPTYDIR@ { $$.node.ptr_choice = actual;
+                              $$.node.flag = 0;
+                            }
+  |  choice_opt_stmt when_stmt stmtsep
+  |  choice_opt_stmt if_feature_stmt stmtsep
+  |  choice_opt_stmt default_stmt { if ($1.node.flag & LYS_CHOICE_DEFAULT) {
+                                      LOGVAL(LYE_TOOMANY, LY_VLOG_LYS, $1.node.ptr_choice, "default", "choice");
+                                      free(s);
+                                      YYABORT;
+                                    }
+                                    $1.node.ptr_choice->dflt = (struct lys_node *) s;
+                                    s = NULL;
+                                    $$ = $1;
+                                    $$.node.flag |= LYS_CHOICE_DEFAULT;
+                                  }
+  |  choice_opt_stmt config_stmt { if ($1.node.ptr_choice->flags & LYS_CONFIG_MASK) {
+                                     LOGVAL(LYE_TOOMANY, LY_VLOG_LYS, $1.node.ptr_choice, "config", "choice");
+                                     YYABORT;
+                                   }
+                                   $1.node.ptr_choice->flags |= $2;
+                                   $$ = $1;
+                                 }
+|  choice_opt_stmt mandatory_stmt { if ($1.node.ptr_choice->flags & LYS_MAND_MASK) {
+                                      LOGVAL(LYE_TOOMANY, LY_VLOG_LYS, $1.node.ptr_choice, "mandatory", "choice");
+                                      YYABORT;
+                                    }
+                                    $1.node.ptr_choice->flags |= $2;
+                                    $$ = $1;
+                                  }
+  |  choice_opt_stmt status_stmt { if ($1.node.ptr_choice->flags & LYS_STATUS_MASK) {
+                                     LOGVAL(LYE_TOOMANY, LY_VLOG_LYS, $1.node.ptr_choice, "status", "choice");
+                                     YYABORT;
+                                   }
+                                   $1.node.ptr_choice->flags |= $2;
+                                   $$ = $1;
+                                 }
+  |  choice_opt_stmt description_stmt { if (yang_read_description(trg, $1.node.ptr_choice, s, "choice", NODE_PRINT)) {
+                                          YYABORT;
+                                        }
+                                        s = NULL;
+                                        $$ = $1;
+                                      }
+  |  choice_opt_stmt reference_stmt { if (yang_read_reference(trg, $1.node.ptr_choice, s, "choice", NODE_PRINT)) {
+                                        YYABORT;
+                                      }
+                                      s = NULL;
+                                      $$ = $1;
+                                    }
+  |  choice_opt_stmt short_case_case_stmt stmtsep
+
+short_case_case_stmt:  short_case_stmt
+  |  case_stmt
+
+short_case_stmt: container_stmt
+  |  leaf_stmt
+  |  leaf_list_stmt
+  |  list_stmt
+  |  anyxml_stmt
+  |  anydata_stmt
+  |  choice_stmt { if (trg->version < 2 ) {
+                     LOGVAL(LYE_INSTMT, LY_VLOG_LYS, actual, "choice");
+                     YYABORT;
+                   }
+                 }
+
+case_arg_str: identifier_arg_str { $$.token = actual_type;
+                                   $$.actual = actual;
+                                   if (!(actual = yang_read_node(trg, actual, param->node, s, LYS_CASE, sizeof(struct lys_node_case)))) {
+                                     YYABORT;
+                                   }
+                                   data_node = actual;
+                                   s = NULL;
+                                   actual_type = CASE_KEYWORD;
+                                 }
+
+case_stmt: CASE_KEYWORD sep case_arg_str case_end
+           { LOGDBG(LY_LDGYANG, "finished parsing case statement \"%s\"", data_node->name);
+             actual_type = $3.token;
+             actual = $3.actual;
+             data_node = $3.actual;
+           }
+
+case_end: ';'
+  |  '{' stmtsep
+         case_opt_stmt
+      '}' { struct lys_iffeature *tmp;
+
+           if ($3.cs->iffeature_size) {
+             tmp = realloc($3.cs->iffeature, $3.cs->iffeature_size * sizeof *tmp);
+             if (!tmp) {
+               LOGMEM;
+               YYABORT;
+             }
+             $3.cs->iffeature = tmp;
+           }
+          }
+
+case_opt_stmt: @EMPTYDIR@ { $$.cs = actual; }
+  |  case_opt_stmt when_stmt stmtsep
+  |  case_opt_stmt if_feature_stmt stmtsep
+  |  case_opt_stmt status_stmt { if ($1.cs->flags & LYS_STATUS_MASK) {
+                                   LOGVAL(LYE_TOOMANY, LY_VLOG_LYS, $1.cs, "status", "case");
+                                   YYABORT;
+                                 }
+                                 $1.cs->flags |= $2;
+                               }
+  |  case_opt_stmt description_stmt { if (yang_read_description(trg, $1.cs, s, "case", NODE_PRINT)) {
+                                        YYABORT;
+                                      }
+                                      s = NULL;
+                                    }
+  |  case_opt_stmt reference_stmt { if (yang_read_reference(trg, $1.cs, s, "case", NODE_PRINT)) {
+                                      YYABORT;
+                                    }
+                                    s = NULL;
+                                  }
+  |  case_opt_stmt data_def_stmt stmtsep
+
+
+anyxml_arg_str: identifier_arg_str { $$.token = actual_type;
+                                     $$.actual = actual;
+                                     if (!(actual = yang_read_node(trg, actual, param->node, s, LYS_ANYXML, sizeof(struct lys_node_anydata)))) {
+                                       YYABORT;
+                                     }
+                                     data_node = actual;
+                                     s = NULL;
+                                     actual_type = ANYXML_KEYWORD;
+                                   }
+
+anyxml_stmt: ANYXML_KEYWORD sep anyxml_arg_str anyxml_end
+             { LOGDBG(LY_LDGYANG, "finished parsing anyxml statement \"%s\"", data_node->name);
+               actual_type = $3.token;
+               actual = $3.actual;
+               data_node = $3.actual;
+             }
+
+anydata_arg_str: identifier_arg_str { $$.token = actual_type;
+                                      $$.actual = actual;
+                                      if (!(actual = yang_read_node(trg, actual, param->node, s, LYS_ANYDATA, sizeof(struct lys_node_anydata)))) {
+                                        YYABORT;
+                                      }
+                                      data_node = actual;
+                                      s = NULL;
+                                      actual_type = ANYDATA_KEYWORD;
+                                    }
+
+anydata_stmt: ANYDATA_KEYWORD sep anydata_arg_str anyxml_end
+              { LOGDBG(LY_LDGYANG, "finished parsing anydata statement \"%s\"", data_node->name);
+                actual_type = $3.token;
+                actual = $3.actual;
+                data_node = $3.actual;
+              }
+
+anyxml_end: ';'
+  |  '{' stmtsep
+         anyxml_opt_stmt
+     '}' { void *tmp;
+
+           if ($3.node.ptr_anydata->iffeature_size) {
+             tmp = realloc($3.node.ptr_anydata->iffeature, $3.node.ptr_anydata->iffeature_size * sizeof *$3.node.ptr_anydata->iffeature);
+             if (!tmp) {
+               LOGMEM;
+               YYABORT;
+             }
+             $3.node.ptr_anydata->iffeature = tmp;
+           }
+
+           if ($3.node.ptr_anydata->must_size) {
+             tmp = realloc($3.node.ptr_anydata->must, $3.node.ptr_anydata->must_size * sizeof *$3.node.ptr_anydata->must);
+             if (!tmp) {
+               LOGMEM;
+               YYABORT;
+             }
+             $3.node.ptr_anydata->must = tmp;
+           }
+         }
+
+anyxml_opt_stmt: @EMPTYDIR@ { $$.node.ptr_anydata = actual;
+                              $$.node.flag = actual_type;
+                            }
+  |  anyxml_opt_stmt when_stmt stmtsep
+  |  anyxml_opt_stmt if_feature_stmt stmtsep
+  |  anyxml_opt_stmt must_stmt stmtsep
+  |  anyxml_opt_stmt config_stmt { if ($1.node.ptr_anydata->flags & LYS_CONFIG_MASK) {
+                                     LOGVAL(LYE_TOOMANY, LY_VLOG_LYS, $1.node.ptr_anydata, "config",
+                                            ($1.node.flag == ANYXML_KEYWORD) ? "anyxml" : "anydata");
+                                     YYABORT;
+                                   }
+                                   $1.node.ptr_anydata->flags |= $2;
+                                 }
+  |  anyxml_opt_stmt mandatory_stmt { if ($1.node.ptr_anydata->flags & LYS_MAND_MASK) {
+                                        LOGVAL(LYE_TOOMANY, LY_VLOG_LYS, $1.node.ptr_anydata, "mandatory",
+                                               ($1.node.flag == ANYXML_KEYWORD) ? "anyxml" : "anydata");
+                                        YYABORT;
+                                      }
+                                      $1.node.ptr_anydata->flags |= $2;
+                                    }
+  |  anyxml_opt_stmt status_stmt { if ($1.node.ptr_anydata->flags & LYS_STATUS_MASK) {
+                                     LOGVAL(LYE_TOOMANY, LY_VLOG_LYS, $1.node.ptr_anydata, "status",
+                                            ($1.node.flag == ANYXML_KEYWORD) ? "anyxml" : "anydata");
+                                     YYABORT;
+                                   }
+                                   $1.node.ptr_anydata->flags |= $2;
+                                 }
+  |  anyxml_opt_stmt description_stmt { if (yang_read_description(trg, $1.node.ptr_anydata, s, ($1.node.flag == ANYXML_KEYWORD) ? "anyxml" : "anydata", NODE_PRINT)) {
+                                          YYABORT;
+                                        }
+                                        s = NULL;
+                                      }
+  |  anyxml_opt_stmt reference_stmt { if (yang_read_reference(trg, $1.node.ptr_anydata, s, ($1.node.flag == ANYXML_KEYWORD) ? "anyxml" : "anydata", NODE_PRINT)) {
+                                        YYABORT;
+                                      }
+                                      s = NULL;
+                                    }
+
+uses_arg_str: identifier_ref_arg_str { $$.token = actual_type;
+                                       $$.actual = actual;
+                                       if (!(actual = yang_read_node(trg, actual, param->node, s, LYS_USES, sizeof(struct lys_node_uses)))) {
+                                         YYABORT;
+                                       }
+                                       data_node = actual;
+                                       s = NULL;
+                                       actual_type = USES_KEYWORD;
+                                     }
+
+uses_stmt: USES_KEYWORD sep uses_arg_str uses_end
+           { LOGDBG(LY_LDGYANG, "finished parsing uses statement \"%s\"", data_node->name);
+             actual_type = $3.token;
+             actual = $3.actual;
+             data_node = $3.actual;
+           }
+
+uses_end: ';'
+  |  '{' stmtsep
+         uses_opt_stmt
+     '}' { void *tmp;
+
+           if ($3.uses->iffeature_size) {
+             tmp = realloc($3.uses->iffeature, $3.uses->iffeature_size * sizeof *$3.uses->iffeature);
+             if (!tmp) {
+               LOGMEM;
+               YYABORT;
+             }
+             $3.uses->iffeature = tmp;
+           }
+
+           if ($3.uses->refine_size) {
+             tmp = realloc($3.uses->refine, $3.uses->refine_size * sizeof *$3.uses->refine);
+             if (!tmp) {
+               LOGMEM;
+               YYABORT;
+             }
+             $3.uses->refine = tmp;
+           }
+
+           if ($3.uses->augment_size) {
+             tmp = realloc($3.uses->augment, $3.uses->augment_size * sizeof *$3.uses->augment);
+             if (!tmp) {
+               LOGMEM;
+               YYABORT;
+             }
+             $3.uses->augment = tmp;
+           }
+         }
+
+uses_opt_stmt: @EMPTYDIR@ { $$.uses = actual; }
+  |  uses_opt_stmt when_stmt stmtsep
+  |  uses_opt_stmt if_feature_stmt stmtsep
+  |  uses_opt_stmt status_stmt { if ($1.uses->flags & LYS_STATUS_MASK) {
+                                   LOGVAL(LYE_TOOMANY, LY_VLOG_LYS, $1.uses, "status", "uses");
+                                   YYABORT;
+                                 }
+                                 $1.uses->flags |= $2;
+                               }
+  |  uses_opt_stmt description_stmt { if (yang_read_description(trg, $1.uses, s, "uses", NODE_PRINT)) {
+                                        YYABORT;
+                                      }
+                                      s = NULL;
+                                    }
+  |  uses_opt_stmt reference_stmt { if (yang_read_reference(trg, $1.uses, s, "uses", NODE_PRINT)) {
+                                      YYABORT;
+                                    }
+                                    s = NULL;
+                                  }
+  |  uses_opt_stmt refine_stmt stmtsep
+  |  uses_opt_stmt uses_augment_stmt stmtsep
+
+refine_args_str: descendant_schema_nodeid optsep
+  | string_1
+
+refine_arg_str: refine_args_str { $$.token = actual_type;
+                                  $$.actual = actual;
+                                  YANG_ADDELEM(((struct lys_node_uses *)actual)->refine,
+                                               ((struct lys_node_uses *)actual)->refine_size);
+                                  ((struct lys_refine *)actual)->target_name = transform_schema2json(trg, s);
+                                  free(s);
+                                  s = NULL;
+                                  if (!((struct lys_refine *)actual)->target_name) {
+                                    YYABORT;
+                                  }
+                                  actual_type = REFINE_KEYWORD;
+                                }
+
+refine_stmt: REFINE_KEYWORD sep refine_arg_str refine_end
+             { actual_type = $3.token;
+               actual = $3.actual;
+             }
+
+refine_end: ';'
+  |  '{' stmtsep
+         refine_body_opt_stmts
+     '}' { void *tmp;
+
+           if ($3.refine->iffeature_size) {
+             tmp = realloc($3.refine->iffeature, $3.refine->iffeature_size * sizeof *$3.refine->iffeature);
+             if (!tmp) {
+               LOGMEM;
+               YYABORT;
+             }
+             $3.refine->iffeature = tmp;
+           }
+
+           if ($3.refine->must_size) {
+             tmp = realloc($3.refine->must, $3.refine->must_size * sizeof *$3.refine->must);
+             if (!tmp) {
+               LOGMEM;
+               YYABORT;
+             }
+             $3.refine->must = tmp;
+           }
+
+           if ($3.refine->dflt_size) {
+             tmp = realloc($3.refine->dflt, $3.refine->dflt_size * sizeof *$3.refine->dflt);
+             if (!tmp) {
+               LOGMEM;
+               YYABORT;
+             }
+             $3.refine->dflt = tmp;
+           }
+         }
+
+refine_body_opt_stmts: @EMPTYDIR@ { $$.refine = actual;
+                                    actual_type = REFINE_KEYWORD;
+                                  }
+  |  refine_body_opt_stmts must_stmt stmtsep { actual = $1.refine;
+                                               actual_type = REFINE_KEYWORD;
+                                               if ($1.refine->target_type) {
+                                                 if ($1.refine->target_type & (LYS_LEAF | LYS_LIST | LYS_LEAFLIST | LYS_CONTAINER | LYS_ANYXML)) {
+                                                   $1.refine->target_type &= (LYS_LEAF | LYS_LIST | LYS_LEAFLIST | LYS_CONTAINER | LYS_ANYXML);
+                                                 } else {
+                                                   LOGVAL(LYE_MISSCHILDSTMT, LY_VLOG_NONE, NULL, "must", "refine");
+                                                   LOGVAL(LYE_SPEC, LY_VLOG_NONE, NULL, "Invalid refine target nodetype for the substatements.");
+                                                   YYABORT;
+                                                 }
+                                               } else {
+                                                 $1.refine->target_type = LYS_LEAF | LYS_LIST | LYS_LEAFLIST | LYS_CONTAINER | LYS_ANYXML;
+                                               }
+                                             }
+  |  refine_body_opt_stmts if_feature_stmt
+     stmtsep { /* leaf, leaf-list, list, container or anyxml */
+               /* check possibility of statements combination */
+               if ($1.refine->target_type) {
+                 if ($1.refine->target_type & (LYS_LEAF | LYS_LIST | LYS_LEAFLIST | LYS_CONTAINER | LYS_ANYDATA)) {
+                   $1.refine->target_type &= (LYS_LEAF | LYS_LIST | LYS_LEAFLIST | LYS_CONTAINER | LYS_ANYDATA);
+                 } else {
+                   free(s);
+                   LOGVAL(LYE_MISSCHILDSTMT, LY_VLOG_NONE, NULL, "if-feature", "refine");
+                   LOGVAL(LYE_SPEC, LY_VLOG_NONE, NULL, "Invalid refine target nodetype for the substatements.");
+                   YYABORT;
+                 }
+               } else {
+                 $1.refine->target_type = LYS_LEAF | LYS_LIST | LYS_LEAFLIST | LYS_CONTAINER | LYS_ANYDATA;
+               }
+             }
+  |  refine_body_opt_stmts presence_stmt { if ($1.refine->target_type) {
+                                             if ($1.refine->target_type & LYS_CONTAINER) {
+                                               if ($1.refine->mod.presence) {
+                                                 LOGVAL(LYE_TOOMANY, LY_VLOG_NONE, NULL, "presence", "refine");
+                                                 free(s);
+                                                 YYABORT;
+                                               }
+                                               $1.refine->target_type = LYS_CONTAINER;
+                                               $1.refine->mod.presence = lydict_insert_zc(trg->ctx, s);
+                                             } else {
+                                               free(s);
+                                               LOGVAL(LYE_MISSCHILDSTMT, LY_VLOG_NONE, NULL, "presence", "refine");
+                                               LOGVAL(LYE_SPEC, LY_VLOG_NONE, NULL, "Invalid refine target nodetype for the substatements.");
+                                               YYABORT;
+                                             }
+                                           } else {
+                                             $1.refine->target_type = LYS_CONTAINER;
+                                             $1.refine->mod.presence = lydict_insert_zc(trg->ctx, s);
+                                           }
+                                           s = NULL;
+                                           $$ = $1;
+                                         }
+  |  refine_body_opt_stmts default_stmt { int i;
+
+                                          if ($1.refine->dflt_size) {
+                                            if (trg->version < 2) {
+                                              LOGVAL(LYE_TOOMANY, LY_VLOG_NONE, NULL, "default", "refine");
+                                              YYABORT;
+                                            }
+                                            if ($1.refine->target_type & LYS_LEAFLIST) {
+                                              $1.refine->target_type = LYS_LEAFLIST;
+                                            } else {
+                                              free(s);
+                                              LOGVAL(LYE_MISSCHILDSTMT, LY_VLOG_NONE, NULL, "default", "refine");
+                                              LOGVAL(LYE_SPEC, LY_VLOG_NONE, NULL, "Invalid refine target nodetype for the substatements.");
+                                              YYABORT;
+                                            }
+                                          } else {
+                                            if ($1.refine->target_type) {
+                                              if (trg->version < 2 && ($1.refine->target_type & (LYS_LEAF | LYS_CHOICE))) {
+                                                $1.refine->target_type &= (LYS_LEAF | LYS_CHOICE);
+                                              } if (trg->version > 1 && ($1.refine->target_type & (LYS_LEAF | LYS_LEAFLIST | LYS_CHOICE))) {
+                                                /* YANG 1.1 */
+                                                $1.refine->target_type &= (LYS_LEAF | LYS_LEAFLIST | LYS_CHOICE);
+                                              } else {
+                                                free(s);
+                                                LOGVAL(LYE_MISSCHILDSTMT, LY_VLOG_NONE, NULL, "default", "refine");
+                                                LOGVAL(LYE_SPEC, LY_VLOG_NONE, NULL, "Invalid refine target nodetype for the substatements.");
+                                                YYABORT;
+                                              }
+                                            } else {
+                                              if (trg->version < 2) {
+                                                $1.refine->target_type = LYS_LEAF | LYS_CHOICE;
+                                              } else {
+                                                /* YANG 1.1 */
+                                                $1.refine->target_type = LYS_LEAF | LYS_LEAFLIST | LYS_CHOICE;
+                                              }
+                                            }
+                                          }
+                                          /* check for duplicity */
+                                          for (i = 0; i < $1.refine->dflt_size; ++i) {
+                                              if (ly_strequal($1.refine->dflt[i], s, 0)) {
+                                                  LOGVAL(LYE_INARG, LY_VLOG_NONE, NULL, s, "default");
+                                                  LOGVAL(LYE_SPEC, LY_VLOG_NONE, NULL, "Duplicated default value \"%s\".", s);
+                                                  YYABORT;
+                                              }
+                                          }
+                                          YANG_ADDELEM($1.refine->dflt, $1.refine->dflt_size);
+                                          *((const char **)actual) = lydict_insert_zc(trg->ctx, s);
+                                          actual = $1.refine;
+                                          s = NULL;
+                                          $$ = $1;
+                                        }
+  |  refine_body_opt_stmts config_stmt { if ($1.refine->target_type) {
+                                           if ($1.refine->target_type & (LYS_LEAF | LYS_CHOICE | LYS_LIST | LYS_CONTAINER | LYS_LEAFLIST)) {
+                                             $1.refine->target_type &= (LYS_LEAF | LYS_CHOICE | LYS_LIST | LYS_CONTAINER | LYS_LEAFLIST);
+                                             if ($1.refine->flags & LYS_CONFIG_MASK) {
+                                               LOGVAL(LYE_TOOMANY, LY_VLOG_NONE, NULL, "config", "refine");
+                                               YYABORT;
+                                             }
+                                             $1.refine->flags |= $2;
+                                           } else {
+                                             LOGVAL(LYE_MISSCHILDSTMT, LY_VLOG_NONE, NULL, "config", "refine");
+                                             LOGVAL(LYE_SPEC, LY_VLOG_NONE, NULL, "Invalid refine target nodetype for the substatements.");
+                                             YYABORT;
+                                           }
+                                         } else {
+                                           $1.refine->target_type = LYS_LEAF | LYS_CHOICE | LYS_LIST | LYS_CONTAINER | LYS_LEAFLIST;
+                                           $1.refine->flags |= $2;
+                                         }
+                                         $$ = $1;
+                                       }
+  |  refine_body_opt_stmts mandatory_stmt { if ($1.refine->target_type) {
+                                              if ($1.refine->target_type & (LYS_LEAF | LYS_CHOICE | LYS_ANYXML)) {
+                                                $1.refine->target_type &= (LYS_LEAF | LYS_CHOICE | LYS_ANYXML);
+                                                if ($1.refine->flags & LYS_MAND_MASK) {
+                                                  LOGVAL(LYE_TOOMANY, LY_VLOG_NONE, NULL, "mandatory", "refine");
+                                                  YYABORT;
+                                                }
+                                                $1.refine->flags |= $2;
+                                              } else {
+                                                LOGVAL(LYE_MISSCHILDSTMT, LY_VLOG_NONE, NULL, "mandatory", "refine");
+                                                LOGVAL(LYE_SPEC, LY_VLOG_NONE, NULL, "Invalid refine target nodetype for the substatements.");
+                                                YYABORT;
+                                              }
+                                            } else {
+                                              $1.refine->target_type = LYS_LEAF | LYS_CHOICE | LYS_ANYXML;
+                                              $1.refine->flags |= $2;
+                                            }
+                                            $$ = $1;
+                                          }
+  |  refine_body_opt_stmts min_elements_stmt { if ($1.refine->target_type) {
+                                                 if ($1.refine->target_type & (LYS_LIST | LYS_LEAFLIST)) {
+                                                   $1.refine->target_type &= (LYS_LIST | LYS_LEAFLIST);
+                                                   if ($1.refine->flags & LYS_RFN_MINSET) {
+                                                     LOGVAL(LYE_TOOMANY, LY_VLOG_NONE, NULL, "min-elements", "refine");
+                                                     YYABORT;
+                                                   }
+                                                   $1.refine->flags |= LYS_RFN_MINSET;
+                                                   $1.refine->mod.list.min = $2;
+                                                 } else {
+                                                   LOGVAL(LYE_MISSCHILDSTMT, LY_VLOG_NONE, NULL, "min-elements", "refine");
+                                                   LOGVAL(LYE_SPEC, LY_VLOG_NONE, NULL, "Invalid refine target nodetype for the substatements.");
+                                                   YYABORT;
+                                                 }
+                                               } else {
+                                                 $1.refine->target_type = LYS_LIST | LYS_LEAFLIST;
+                                                 $1.refine->flags |= LYS_RFN_MINSET;
+                                                 $1.refine->mod.list.min = $2;
+                                               }
+                                               $$ = $1;
+                                             }
+  |  refine_body_opt_stmts max_elements_stmt { if ($1.refine->target_type) {
+                                                 if ($1.refine->target_type & (LYS_LIST | LYS_LEAFLIST)) {
+                                                   $1.refine->target_type &= (LYS_LIST | LYS_LEAFLIST);
+                                                   if ($1.refine->flags & LYS_RFN_MAXSET) {
+                                                     LOGVAL(LYE_TOOMANY, LY_VLOG_NONE, NULL, "max-elements", "refine");
+                                                     YYABORT;
+                                                   }
+                                                   $1.refine->flags |= LYS_RFN_MAXSET;
+                                                   $1.refine->mod.list.max = $2;
+                                                 } else {
+                                                   LOGVAL(LYE_MISSCHILDSTMT, LY_VLOG_NONE, NULL, "max-elements", "refine");
+                                                   LOGVAL(LYE_SPEC, LY_VLOG_NONE, NULL, "Invalid refine target nodetype for the substatements.");
+                                                   YYABORT;
+                                                 }
+                                               } else {
+                                                 $1.refine->target_type = LYS_LIST | LYS_LEAFLIST;
+                                                 $1.refine->flags |= LYS_RFN_MAXSET;
+                                                 $1.refine->mod.list.max = $2;
+                                               }
+                                               $$ = $1;
+                                             }
+  |  refine_body_opt_stmts description_stmt { if (yang_read_description(trg, $1.refine, s, "refine", NODE)) {
+                                                YYABORT;
+                                              }
+                                              s = NULL;
+                                            }
+  |  refine_body_opt_stmts reference_stmt { if (yang_read_reference(trg, $1.refine, s, "refine", NODE)) {
+                                              YYABORT;
+                                            }
+                                            s = NULL;
+                                          }
+
+uses_augment_arg_str: descendant_schema_nodeid optsep
+  |  string_1
+  ;
+
+uses_augment_arg: uses_augment_arg_str { void *parent;
+
+                                         $$.token = actual_type;
+                                         $$.actual = actual;
+                                         parent = actual;
+                                         YANG_ADDELEM(((struct lys_node_uses *)actual)->augment,
+                                                      ((struct lys_node_uses *)actual)->augment_size);
+                                         if (yang_read_augment(trg, parent, actual, s)) {
+                                           YYABORT;
+                                         }
+                                         data_node = actual;
+                                         s = NULL;
+                                         actual_type = AUGMENT_KEYWORD;
+                                       }
+
+uses_augment_stmt: AUGMENT_KEYWORD sep uses_augment_arg
+                   '{' stmtsep
+                       augment_opt_stmt
+                   '}' { LOGDBG(LY_LDGYANG, "finished parsing augment statement \"%s\"", data_node->name);
+                         actual_type = $3.token;
+                         actual = $3.actual;
+                         data_node = $3.actual;
+                       }
+
+augment_arg_str: absolute_schema_nodeids optsep
+  |  string_1
+
+augment_arg: augment_arg_str { $$.token = actual_type;
+                               $$.actual = actual;
+                               YANG_ADDELEM(trg->augment, trg->augment_size);
+                               if (yang_read_augment(trg, NULL, actual, s)) {
+                                 YYABORT;
+                               }
+                               data_node = actual;
+                               s = NULL;
+                               actual_type = AUGMENT_KEYWORD;
+                             }
+
+augment_stmt: AUGMENT_KEYWORD sep augment_arg
+              '{' stmtsep
+                  augment_opt_stmt
+              '}' { LOGDBG(LY_LDGYANG, "finished parsing augment statement \"%s\"", data_node->name);
+                    actual_type = $3.token;
+                    actual = $3.actual;
+                    data_node = $3.actual;
+                  }
+
+augment_opt_stmt: @EMPTYDIR@ { $$.augment = actual; }
+  |  augment_opt_stmt when_stmt stmtsep
+  |  augment_opt_stmt if_feature_stmt stmtsep
+  |  augment_opt_stmt status_stmt { if ($1.augment->flags & LYS_STATUS_MASK) {
+                                      LOGVAL(LYE_TOOMANY, LY_VLOG_LYS, $1.augment, "status", "augment");
+                                      YYABORT;
+                                    }
+                                    $1.augment->flags |= $2;
+                                  }
+  |  augment_opt_stmt description_stmt { if (yang_read_description(trg, $1.augment, s, "augment", NODE_PRINT)) {
+                                           YYABORT;
+                                         }
+                                         s = NULL;
+                                       }
+  |  augment_opt_stmt reference_stmt { if (yang_read_reference(trg, $1.augment, s, "augment", NODE_PRINT)) {
+                                         YYABORT;
+                                       }
+                                       s = NULL;
+                                     }
+  |  augment_opt_stmt data_def_stmt stmtsep
+  |  augment_opt_stmt action_stmt stmtsep
+  |  augment_opt_stmt notification_stmt stmtsep { if (trg->version < 2) {
+                                                    LOGVAL(LYE_INSTMT, LY_VLOG_LYS, $1.augment, "notification");
+                                                    YYABORT;
+                                                  }
+                                                }
+  |  augment_opt_stmt case_stmt stmtsep
+
+action_arg_str: identifier_arg_str { if (param->module->version != 2) {
+                                       LOGVAL(LYE_INSTMT, LY_VLOG_LYS, actual, "action");
+                                       free(s);
+                                       YYABORT;
+                                     }
+                                     $$.token = actual_type;
+                                     $$.actual = actual;
+                                     if (!(actual = yang_read_node(trg, actual, param->node, s, LYS_ACTION, sizeof(struct lys_node_rpc_action)))) {
+                                       YYABORT;
+                                     }
+                                     data_node = actual;
+                                     s = NULL;
+                                     actual_type = ACTION_KEYWORD;
+                                   }
+
+action_stmt: ACTION_KEYWORD sep action_arg_str rpc_end
+             { LOGDBG(LY_LDGYANG, "finished parsing action statement \"%s\"", data_node->name);
+               actual_type = $3.token;
+               actual = $3.actual;
+               data_node = $3.actual;
+             }
+
+rpc_arg_str: identifier_arg_str { $$.token = actual_type;
+                                  $$.actual = actual;
+                                  if (!(actual = yang_read_node(trg, NULL, param->node, s, LYS_RPC, sizeof(struct lys_node_rpc_action)))) {
+                                    YYABORT;
+                                  }
+                                  data_node = actual;
+                                  s = NULL;
+                                  actual_type = RPC_KEYWORD;
+                                }
+
+rpc_stmt: RPC_KEYWORD sep rpc_arg_str rpc_end
+          { LOGDBG(LY_LDGYANG, "finished parsing rpc statement \"%s\"", data_node->name);
+            actual_type = $3.token;
+            actual = $3.actual;
+            data_node = $3.actual;
+          }
+
+rpc_end: ';'
+  |  '{' stmtsep
+         rpc_opt_stmt
+      '}' { void *tmp;
+
+            if ($3.node.ptr_rpc->iffeature_size) {
+              tmp = realloc($3.node.ptr_rpc->iffeature, $3.node.ptr_rpc->iffeature_size * sizeof *$3.node.ptr_rpc->iffeature);
+              if (!tmp) {
+                LOGMEM;
+                YYABORT;
+              }
+              $3.node.ptr_rpc->iffeature = tmp;
+            }
+
+            if ($3.node.ptr_rpc->tpdf_size) {
+              tmp = realloc($3.node.ptr_rpc->tpdf, $3.node.ptr_rpc->tpdf_size * sizeof *$3.node.ptr_rpc->tpdf);
+              if (!tmp) {
+                LOGMEM;
+                YYABORT;
+              }
+              $3.node.ptr_rpc->tpdf = tmp;
+            }
+          }
+
+
+rpc_opt_stmt: @EMPTYDIR@ { $$.node.ptr_rpc = actual;
+                           $$.node.flag = 0;
+                         }
+  |  rpc_opt_stmt if_feature_stmt stmtsep
+  |  rpc_opt_stmt status_stmt { if ($1.node.ptr_rpc->flags & LYS_STATUS_MASK) {
+                                  LOGVAL(LYE_TOOMANY, LY_VLOG_LYS, $1.node.ptr_rpc, "status", "rpc");
+                                  YYABORT;
+                                }
+                                $1.node.ptr_rpc->flags |= $2;
+                             }
+  |  rpc_opt_stmt description_stmt { if (yang_read_description(trg, $1.node.ptr_rpc, s, "rpc", NODE_PRINT)) {
+                                       YYABORT;
+                                     }
+                                     s = NULL;
+                                   }
+  |  rpc_opt_stmt reference_stmt { if (yang_read_reference(trg, $1.node.ptr_rpc, s, "rpc", NODE_PRINT)) {
+                                     YYABORT;
+                                   }
+                                   s = NULL;
+                                 }
+  |  rpc_opt_stmt typedef_stmt stmtsep
+  |  rpc_opt_stmt grouping_stmt stmtsep
+  |  rpc_opt_stmt input_stmt stmtsep { if ($1.node.flag & LYS_RPC_INPUT) {
+                                         LOGVAL(LYE_TOOMANY, LY_VLOG_LYS, $1.node.ptr_rpc, "input", "rpc");
+                                         YYABORT;
+                                       }
+                                       $1.node.flag |= LYS_RPC_INPUT;
+                                       $$ = $1;
+                                     }
+  |  rpc_opt_stmt output_stmt stmtsep { if ($1.node.flag & LYS_RPC_OUTPUT) {
+                                          LOGVAL(LYE_TOOMANY, LY_VLOG_LYS, $1.node.ptr_rpc, "output", "rpc");
+                                          YYABORT;
+                                        }
+                                        $1.node.flag |= LYS_RPC_OUTPUT;
+                                        $$ = $1;
+                                      }
+
+input_arg: INPUT_KEYWORD optsep { $$.token = actual_type;
+                                  $$.actual = actual;
+                                  s = strdup("input");
+                                  if (!s) {
+                                    LOGMEM;
+                                    YYABORT;
+                                  }
+                                  if (!(actual = yang_read_node(trg, actual, param->node, s, LYS_INPUT, sizeof(struct lys_node_inout)))) {
+                                    YYABORT;
+                                  }
+                                  data_node = actual;
+                                  s = NULL;
+                                  actual_type = INPUT_KEYWORD;
+                                }
+
+input_stmt: input_arg
+            '{' stmtsep
+                input_output_opt_stmt
+            '}' { void *tmp;
+                  struct lys_node_inout *input = actual;
+
+                  if (input->must_size) {
+                    tmp = realloc(input->must, input->must_size * sizeof *input->must);
+                    if (!tmp) {
+                      LOGMEM;
+                      YYABORT;
+                    }
+                    input->must = tmp;
+                  }
+
+                  if (input->tpdf_size) {
+                    tmp = realloc(input->tpdf, input->tpdf_size * sizeof *input->tpdf);
+                    if (!tmp) {
+                      LOGMEM;
+                      YYABORT;
+                    }
+                    input->tpdf = tmp;
+                  }
+
+                  LOGDBG(LY_LDGYANG, "finished parsing input statement \"%s\"", data_node->name);
+                  actual_type = $1.token;
+                  actual = $1.actual;
+                  data_node = $1.actual;
+                }
+
+input_output_opt_stmt: @EMPTYDIR@
+  |  input_output_opt_stmt must_stmt stmtsep
+  |  input_output_opt_stmt typedef_stmt stmtsep
+  |  input_output_opt_stmt grouping_stmt stmtsep
+  |  input_output_opt_stmt data_def_stmt stmtsep
+
+output_arg: OUTPUT_KEYWORD optsep { $$.token = actual_type;
+                                    $$.actual = actual;
+                                    s = strdup("output");
+                                    if (!s) {
+                                      LOGMEM;
+                                      YYABORT;
+                                    }
+                                    if (!(actual = yang_read_node(trg, actual, param->node, s, LYS_OUTPUT, sizeof(struct lys_node_inout)))) {
+                                      YYABORT;
+                                    }
+                                    data_node = actual;
+                                    s = NULL;
+                                    actual_type = OUTPUT_KEYWORD;
+                                  }
+
+output_stmt: output_arg
+             '{' stmtsep
+                 input_output_opt_stmt
+             '}' { void *tmp;
+                   struct lys_node_inout *output = actual;
+
+                   if (output->must_size) {
+                     tmp = realloc(output->must, output->must_size * sizeof *output->must);
+                     if (!tmp) {
+                       LOGMEM;
+                       YYABORT;
+                     }
+                     output->must = tmp;
+                   }
+
+                   if (output->tpdf_size) {
+                     tmp = realloc(output->tpdf, output->tpdf_size * sizeof *output->tpdf);
+                     if (!tmp) {
+                       LOGMEM;
+                       YYABORT;
+                     }
+                     output->tpdf = tmp;
+                   }
+
+                   LOGDBG(LY_LDGYANG, "finished parsing output statement \"%s\"", data_node->name);
+                   actual_type = $1.token;
+                   actual = $1.actual;
+                   data_node = $1.actual;
+                 }
+
+notification_arg_str: identifier_arg_str { $$.token = actual_type;
+                                           $$.actual = actual;
+                                           if (!(actual = yang_read_node(trg, actual, param->node, s, LYS_NOTIF, sizeof(struct lys_node_notif)))) {
+                                             YYABORT;
+                                           }
+                                           data_node = actual;
+                                           actual_type = NOTIFICATION_KEYWORD;
+                                         }
+
+notification_stmt: NOTIFICATION_KEYWORD sep notification_arg_str notification_end
+                   { LOGDBG(LY_LDGYANG, "finished parsing notification statement \"%s\"", data_node->name);
+                     actual_type = $3.token;
+                     actual = $3.actual;
+                     data_node = $3.actual;
+                   }
+
+notification_end: ';'
+  |  '{' stmtsep
+         notification_opt_stmt
+      '}' { void *tmp;
+
+            if ($3.notif->must_size) {
+              tmp = realloc($3.notif->must, $3.notif->must_size * sizeof *$3.notif->must);
+              if (!tmp) {
+                LOGMEM;
+                YYABORT;
+              }
+              $3.notif->must = tmp;
+            }
+
+           if ($3.notif->iffeature_size) {
+             tmp = realloc($3.notif->iffeature, $3.notif->iffeature_size * sizeof *$3.notif->iffeature);
+             if (!tmp) {
+               LOGMEM;
+               YYABORT;
+             }
+             $3.notif->iffeature = tmp;
+           }
+
+           if ($3.notif->tpdf_size) {
+             tmp = realloc($3.notif->tpdf, $3.notif->tpdf_size * sizeof *$3.notif->tpdf);
+             if (!tmp) {
+               LOGMEM;
+               YYABORT;
+             }
+             $3.notif->tpdf = tmp;
+           }
+          }
+
+notification_opt_stmt: @EMPTYDIR@ { $$.notif = actual; }
+  |  notification_opt_stmt must_stmt stmtsep
+  |  notification_opt_stmt if_feature_stmt stmtsep
+  |  notification_opt_stmt status_stmt { if ($1.notif->flags & LYS_STATUS_MASK) {
+                                           LOGVAL(LYE_TOOMANY, LY_VLOG_LYS, $1.notif, "status", "notification");
+                                           YYABORT;
+                                         }
+                                         $1.notif->flags |= $2;
+                                       }
+  |  notification_opt_stmt description_stmt { if (yang_read_description(trg, $1.notif, s, "notification", NODE_PRINT)) {
+                                                YYABORT;
+                                              }
+                                              s = NULL;
+                                            }
+  |  notification_opt_stmt reference_stmt { if (yang_read_reference(trg, $1.notif, s, "notification", NODE_PRINT)) {
+                                              YYABORT;
+                                            }
+                                            s = NULL;
+                                          }
+  |  notification_opt_stmt typedef_stmt stmtsep
+  |  notification_opt_stmt grouping_stmt stmtsep
+  |  notification_opt_stmt data_def_stmt stmtsep
+
+deviation_arg: deviation_arg_str { $$.token = actual_type;
+                                   $$.actual = actual;
+                                   YANG_ADDELEM(trg->deviation, trg->deviation_size);
+                                   ((struct lys_deviation *)actual)->target_name = transform_schema2json(trg, s);
+                                   free(s);
+                                   if (!((struct lys_deviation *)actual)->target_name) {
+                                     YYABORT;
+                                   }
+                                   s = NULL;
+                                   actual_type = DEVIATION_KEYWORD;
+                                 }
+
+deviation_stmt: DEVIATION_KEYWORD sep deviation_arg
+                '{' stmtsep
+                    deviation_opt_stmt
+                '}' { void *tmp;
+
+                      if ($6->deviate_size) {
+                        tmp = realloc($6->deviate, $6->deviate_size * sizeof *$6->deviate);
+                        if (!tmp) {
+                          LOGINT;
+                          YYABORT;
+                        }
+                        $6->deviate = tmp;
+                      } else {
+                        LOGVAL(LYE_MISSCHILDSTMT, LY_VLOG_NONE, NULL, "deviate", "deviation");
+                        YYABORT;
+                      }
+                      actual_type = $3.token;
+                      actual = $3.actual;
+                    }
+
+deviation_opt_stmt: @EMPTYDIR@ { $$ = actual; }
+  |  deviation_opt_stmt description_stmt { if (yang_read_description(trg, $1, s, "deviation", NODE)) {
+                                             YYABORT;
+                                           }
+                                           s = NULL;
+                                           $$ = $1;
+                                         }
+  |  deviation_opt_stmt reference_stmt { if (yang_read_reference(trg, $1, s, "deviation", NODE)) {
+                                           YYABORT;
+                                         }
+                                         s = NULL;
+                                         $$ = $1;
+                                       }
+  |  deviation_opt_stmt DEVIATE_KEYWORD sep deviate_body_stmt stmtsep
+
+deviation_arg_str: absolute_schema_nodeids optsep
+  | string_1
+
+deviate_body_stmt: deviate_not_supported_stmt
+  |  deviate_stmts
+
+
+deviate_not_supported: NOT_SUPPORTED_KEYWORD { $$.token = actual_type;
+                                               $$.actual = actual;
+                                               if (!(actual = yang_read_deviate_unsupported(actual))) {
+                                                 YYABORT;
+                                               }
+                                               actual_type = NOT_SUPPORTED_KEYWORD;
+                                             }
+
+deviate_not_supported_stmt: deviate_not_supported optsep deviate_not_supported_end
+                            { actual_type = $1.token;
+                              actual = $1.actual;
+                            }
+
+deviate_not_supported_end: ';'
+  | '{' stmtsep '}'
+
+deviate_stmts: deviate_add_stmt
+  |  deviate_replace_stmt
+  |  deviate_delete_stmt
+
+deviate_add: ADD_KEYWORD { $$.token = actual_type;
+                           $$.actual = actual;
+                           if (!(actual = yang_read_deviate(actual, LY_DEVIATE_ADD))) {
+                             YYABORT;
+                           }
+                           actual_type = ADD_KEYWORD;
+                         }
+
+deviate_add_stmt: deviate_add optsep deviate_add_end
+                  { actual_type = $1.token;
+                    actual = $1.actual;
+                  }
+
+deviate_add_end: ';'
+  |  '{' stmtsep
+         deviate_add_opt_stmt
+     '}' { void *tmp;
+
+           if ($3->must_size) {
+             tmp = realloc($3->must, $3->must_size * sizeof *$3->must);
+             if (!tmp) {
+               LOGMEM;
+               YYABORT;
+             }
+             $3->must = tmp;
+           }
+
+           if ($3->unique_size) {
+             tmp = realloc($3->unique, $3->unique_size * sizeof *$3->unique);
+             if (!tmp) {
+               LOGMEM;
+               YYABORT;
+             }
+             $3->unique = tmp;
+           }
+
+           if ($3->dflt_size) {
+             tmp = realloc($3->dflt, $3->dflt_size * sizeof *$3->dflt);
+             if (!tmp) {
+               LOGMEM;
+               YYABORT;
+             }
+             $3->dflt = tmp;
+           }
+         }
+
+deviate_add_opt_stmt: @EMPTYDIR@ { $$ = actual; }
+  |  deviate_add_opt_stmt units_stmt { if (yang_read_units(trg, actual, s, ADD_KEYWORD)) {
+                                         YYABORT;
+                                       }
+                                       s = NULL;
+                                       $$ = $1;
+                                     }
+  |  deviate_add_opt_stmt must_stmt stmtsep
+  |  deviate_add_opt_stmt unique_stmt { YANG_ADDELEM($1->unique, $1->unique_size);
+                                        ((struct lys_unique *)actual)->expr = (const char **)s;
+                                        s = NULL;
+                                        actual = $1;
+                                        $$= $1;
+                                      }
+  |  deviate_add_opt_stmt default_stmt { YANG_ADDELEM($1->dflt, $1->dflt_size);
+                                         *((const char **)actual) = lydict_insert_zc(trg->ctx, s);
+                                         s = NULL;
+                                         actual = $1;
+                                         $$ = $1;
+                                       }
+  |  deviate_add_opt_stmt config_stmt { if ($1->flags & LYS_CONFIG_MASK) {
+                                          LOGVAL(LYE_TOOMANY, LY_VLOG_NONE, NULL, "config", "deviate");
+                                          YYABORT;
+                                        }
+                                        $1->flags = $2;
+                                        $$ = $1;
+                                      }
+  |  deviate_add_opt_stmt mandatory_stmt { if ($1->flags & LYS_MAND_MASK) {
+                                             LOGVAL(LYE_TOOMANY, LY_VLOG_NONE, NULL, "mandatory", "deviate");
+                                             YYABORT;
+                                           }
+                                           $1->flags = $2;
+                                           $$ = $1;
+                                         }
+  |  deviate_add_opt_stmt min_elements_stmt { if ($1->min_set) {
+                                                LOGVAL(LYE_TOOMANY, LY_VLOG_NONE, NULL, "min-elements", "deviation");
+                                                YYABORT;
+                                              }
+                                              $1->min = $2;
+                                              $1->min_set = 1;
+                                              $$ =  $1;
+                                            }
+  |  deviate_add_opt_stmt max_elements_stmt { if ($1->max_set) {
+                                                LOGVAL(LYE_TOOMANY, LY_VLOG_NONE, NULL, "max-elements", "deviation");
+                                                YYABORT;
+                                              }
+                                              $1->max = $2;
+                                              $1->max_set = 1;
+                                              $$ =  $1;
+                                            }
+
+deviate_delete: DELETE_KEYWORD { $$.token = actual_type;
+                                 $$.actual = actual;
+                                 if (!(actual = yang_read_deviate(actual, LY_DEVIATE_DEL))) {
+                                   YYABORT;
+                                 }
+                                 actual_type = DELETE_KEYWORD;
+                               }
+
+deviate_delete_stmt: deviate_delete optsep deviate_delete_end
+                     { actual_type = $1.token;
+                       actual = $1.actual;
+                     }
+
+deviate_delete_end: ';'
+  |  '{' stmtsep
+         deviate_delete_opt_stmt
+      '}' { void *tmp;
+
+            if ($3->must_size) {
+              tmp = realloc($3->must, $3->must_size * sizeof *$3->must);
+              if (!tmp) {
+                LOGMEM;
+                YYABORT;
+              }
+              $3->must = tmp;
+            }
+
+            if ($3->unique_size) {
+              tmp = realloc($3->unique, $3->unique_size * sizeof *$3->unique);
+              if (!tmp) {
+                LOGMEM;
+                YYABORT;
+              }
+              $3->unique = tmp;
+            }
+
+            if ($3->dflt_size) {
+              tmp = realloc($3->dflt, $3->dflt_size * sizeof *$3->dflt);
+              if (!tmp) {
+                LOGMEM;
+                YYABORT;
+              }
+              $3->dflt = tmp;
+            }
+          }
+
+deviate_delete_opt_stmt: @EMPTYDIR@ { $$ = actual; }
+  |  deviate_delete_opt_stmt units_stmt { if (yang_read_units(trg, actual, s, DELETE_KEYWORD)) {
+                                            YYABORT;
+                                          }
+                                          s = NULL;
+                                          $$ = $1;
+                                        }
+  |  deviate_delete_opt_stmt must_stmt stmtsep
+  |  deviate_delete_opt_stmt unique_stmt { YANG_ADDELEM($1->unique, $1->unique_size);
+                                           ((struct lys_unique *)actual)->expr = (const char **)s;
+                                           s = NULL;
+                                           actual = $1;
+                                           $$ = $1;
+                                         }
+  |  deviate_delete_opt_stmt default_stmt { YANG_ADDELEM($1->dflt, $1->dflt_size);
+                                            *((const char **)actual) = lydict_insert_zc(trg->ctx, s);
+                                            s = NULL;
+                                            actual = $1;
+                                            $$ = $1;
+                                          }
+
+deviate_replace: REPLACE_KEYWORD { $$.token = actual_type;
+                                   $$.actual = actual;
+                                   if (!(actual = yang_read_deviate(actual, LY_DEVIATE_RPL))) {
+                                     YYABORT;
+                                   }
+                                   actual_type = REPLACE_KEYWORD;
+                                 }
+
+deviate_replace_stmt: deviate_replace optsep deviate_replace_end
+                      { actual_type = $1.token;
+                        actual = $1.actual;
+                      }
+
+deviate_replace_end: ';'
+  |  '{' stmtsep
+         deviate_replace_opt_stmt
+     '}' { void *tmp;
+
+           if ($3->dflt_size) {
+             tmp = realloc($3->dflt, $3->dflt_size * sizeof *$3->dflt);
+             if (!tmp) {
+               LOGMEM;
+               YYABORT;
+             }
+             $3->dflt = tmp;
+           }
+         }
+
+deviate_replace_opt_stmt: @EMPTYDIR@ { $$ = actual; }
+  |  deviate_replace_opt_stmt type_stmt stmtsep
+  |  deviate_replace_opt_stmt units_stmt { if (yang_read_units(trg, actual, s, DELETE_KEYWORD)) {
+                                             YYABORT;
+                                           }
+                                           s = NULL;
+                                           $$ = $1;
+                                         }
+  |  deviate_replace_opt_stmt default_stmt { YANG_ADDELEM($1->dflt, $1->dflt_size);
+                                             *((const char **)actual) = lydict_insert_zc(trg->ctx, s);
+                                             s = NULL;
+                                             actual = $1;
+                                             $$ = $1;
+                                           }
+  |  deviate_replace_opt_stmt config_stmt { if ($1->flags & LYS_CONFIG_MASK) {
+                                              LOGVAL(LYE_TOOMANY, LY_VLOG_NONE, NULL, "config", "deviate");
+                                              YYABORT;
+                                            }
+                                            $1->flags = $2;
+                                            $$ = $1;
+                                          }
+  |  deviate_replace_opt_stmt mandatory_stmt { if ($1->flags & LYS_MAND_MASK) {
+                                                 LOGVAL(LYE_TOOMANY, LY_VLOG_NONE, NULL, "mandatory", "deviate");
+                                                 YYABORT;
+                                               }
+                                               $1->flags = $2;
+                                               $$ = $1;
+                                             }
+  |  deviate_replace_opt_stmt min_elements_stmt { if ($1->min_set) {
+                                                    LOGVAL(LYE_TOOMANY, LY_VLOG_NONE, NULL, "min-elements", "deviation");
+                                                    YYABORT;
+                                                  }
+                                                  $1->min = $2;
+                                                  $1->min_set = 1;
+                                                  $$ =  $1;
+                                                }
+  |  deviate_replace_opt_stmt max_elements_stmt { if ($1->max_set) {
+                                                    LOGVAL(LYE_TOOMANY, LY_VLOG_NONE, NULL, "max-elements", "deviation");
+                                                    YYABORT;
+                                                  }
+                                                  $1->max = $2;
+                                                  $1->max_set = 1;
+                                                  $$ =  $1;
+                                                }
+
+when_arg_str: string  { $$.token = actual_type;
+                        $$.actual = actual;
+                        if (!(actual = yang_read_when(trg, actual, actual_type, s))) {
+                          YYABORT;
+                        }
+                        s = NULL;
+                        actual_type = WHEN_KEYWORD;
+                      }
+
+when_stmt: WHEN_KEYWORD sep when_arg_str when_end
+           { actual_type = $3.token;
+             actual = $3.actual;
+           }
+
+when_end: ';'
+  |  '{' stmtsep
+         when_opt_stmt
+     '}'
+
+when_opt_stmt: @EMPTYDIR@
+  |  when_opt_stmt description_stmt { if (yang_read_description(trg, actual, s, "when", NODE)) {
+                                        YYABORT;
+                                      }
+                                      s = NULL;
+                                    }
+  |  when_opt_stmt reference_stmt { if (yang_read_reference(trg, actual, s, "when", NODE)) {
+                                      YYABORT;
+                                    }
+                                    s = NULL;
+                                  }
+
+config_arg: config_arg_str { $$ = $1;
+                             backup_type = actual_type;
+                             actual_type = CONFIG_KEYWORD;
+                           }
+
+config_stmt: CONFIG_KEYWORD sep config_arg stmtend { $$ = $3; }
+
+config_arg_str: TRUE_KEYWORD optsep { $$ = LYS_CONFIG_W | LYS_CONFIG_SET; }
+  |  FALSE_KEYWORD optsep { $$ = LYS_CONFIG_R | LYS_CONFIG_SET; }
+  |  string_1 { if (!strcmp(s, "true")) {
+                  $$ = LYS_CONFIG_W | LYS_CONFIG_SET;
+                } else if (!strcmp(s, "false")) {
+                  $$ = LYS_CONFIG_R | LYS_CONFIG_SET;
+                } else {
+                  LOGVAL(LYE_INARG, LY_VLOG_NONE, NULL, s, "config");
+                  free(s);
+                  YYABORT;
+                }
+                free(s);
+                s = NULL;
+              }
+
+mandatory_arg: mandatory_arg_str { $$ = $1;
+                                   backup_type = actual_type;
+                                   actual_type = MANDATORY_KEYWORD;
+                                 }
+
+mandatory_stmt: MANDATORY_KEYWORD sep mandatory_arg stmtend { $$ = $3; }
+
+mandatory_arg_str: TRUE_KEYWORD optsep { $$ = LYS_MAND_TRUE; }
+  |  FALSE_KEYWORD optsep { $$ = LYS_MAND_FALSE; }
+  |  string_1 { if (!strcmp(s, "true")) {
+                  $$ = LYS_MAND_TRUE;
+                } else if (!strcmp(s, "false")) {
+                  $$ = LYS_MAND_FALSE;
+                } else {
+                  LOGVAL(LYE_INARG, LY_VLOG_NONE, NULL, s, "mandatory");
+                  free(s);
+                  YYABORT;
+                }
+                free(s);
+                s = NULL;
+              }
+
+presence_arg: string { backup_type = actual_type;
+                       actual_type = PRESENCE_KEYWORD;
+                     }
+
+presence_stmt: PRESENCE_KEYWORD sep presence_arg stmtend
+
+min_value_arg: min_value_arg_str { $$ = $1;
+                                   backup_type = actual_type;
+                                   actual_type = MIN_ELEMENTS_KEYWORD;
+                                 }
+
+min_elements_stmt: MIN_ELEMENTS_KEYWORD sep min_value_arg stmtend { $$ = $3; }
+
+min_value_arg_str: non_negative_integer_value optsep { $$ = $1; }
+  |  string_1 { if (strlen(s) == 1 && s[0] == '0') {
+                  $$ = 0;
+                } else {
+                  /* convert it to uint32_t */
+                  uint64_t val;
+                  char *endptr = NULL;
+                  errno = 0;
+
+                  val = strtoul(s, &endptr, 10);
+                  if (*endptr || s[0] == '-' || errno || val > UINT32_MAX) {
+                      LOGVAL(LYE_INARG, LY_VLOG_NONE, NULL, s, "min-elements");
+                      free(s);
+                      YYABORT;
+                  }
+                  $$ = (uint32_t) val;
+                }
+                free(s);
+                s = NULL;
+              }
+
+max_value_arg: max_value_arg_str { $$ = $1;
+                                   backup_type = actual_type;
+                                   actual_type = MAX_ELEMENTS_KEYWORD;
+                                 }
+
+max_elements_stmt: MAX_ELEMENTS_KEYWORD sep max_value_arg stmtend { $$ = $3; }
+
+max_value_arg_str: UNBOUNDED_KEYWORD optsep { $$ = 0; }
+  |  positive_integer_value optsep { $$ = $1; }
+  |  string_1 { if (!strcmp(s, "unbounded")) {
+                  $$ = 0;
+                } else {
+                  /* convert it to uint32_t */
+                  uint64_t val;
+                  char *endptr = NULL;
+                  errno = 0;
+
+                  val = strtoul(s, &endptr, 10);
+                  if (*endptr || s[0] == '-' || errno || val == 0 || val > UINT32_MAX) {
+                      LOGVAL(LYE_INARG, LY_VLOG_NONE, NULL, s, "max-elements");
+                      free(s);
+                      YYABORT;
+                  }
+                  $$ = (uint32_t) val;
+                }
+                free(s);
+                s = NULL;
+              }
+
+ordered_by_arg: ordered_by_arg_str { $$ = $1;
+                                     backup_type = actual_type;
+                                     actual_type = ORDERED_BY_KEYWORD;
+                                   }
+
+ordered_by_stmt: ORDERED_BY_KEYWORD sep ordered_by_arg stmtend { $$ = $3; }
+
+ordered_by_arg_str: USER_KEYWORD optsep { $$ = LYS_USERORDERED; }
+  |  SYSTEM_KEYWORD optsep { $$ = LYS_SYSTEMORDERED; }
+  |  string_1 { if (!strcmp(s, "user")) {
+                  $$ = LYS_USERORDERED;
+                } else if (!strcmp(s, "system")) {
+                  $$ = LYS_SYSTEMORDERED;
+                } else {
+                  free(s);
+                  YYABORT;
+                }
+                free(s);
+                s=NULL;
+              }
+
+must_agr_str: string { $$.token = actual_type;
+                       $$.actual = actual;
+                       switch (actual_type) {
+                       case CONTAINER_KEYWORD:
+                         YANG_ADDELEM(((struct lys_node_container *)actual)->must,
+                                     ((struct lys_node_container *)actual)->must_size);
+                         break;
+                       case ANYDATA_KEYWORD:
+                       case ANYXML_KEYWORD:
+                         YANG_ADDELEM(((struct lys_node_anydata *)actual)->must,
+                                     ((struct lys_node_anydata *)actual)->must_size);
+                         break;
+                       case LEAF_KEYWORD:
+                         YANG_ADDELEM(((struct lys_node_leaf *)actual)->must,
+                                     ((struct lys_node_leaf *)actual)->must_size);
+                         break;
+                       case LEAF_LIST_KEYWORD:
+                         YANG_ADDELEM(((struct lys_node_leaflist *)actual)->must,
+                                     ((struct lys_node_leaflist *)actual)->must_size);
+                         break;
+                       case LIST_KEYWORD:
+                         YANG_ADDELEM(((struct lys_node_list *)actual)->must,
+                                     ((struct lys_node_list *)actual)->must_size);
+                         break;
+                       case REFINE_KEYWORD:
+                         YANG_ADDELEM(((struct lys_refine *)actual)->must,
+                                     ((struct lys_refine *)actual)->must_size);
+                         break;
+                       case ADD_KEYWORD:
+                       case DELETE_KEYWORD:
+                         YANG_ADDELEM(((struct lys_deviate *)actual)->must,
+                                      ((struct lys_deviate *)actual)->must_size);
+                         break;
+                       case NOTIFICATION_KEYWORD:
+                         if (trg->version < 2) {
+                           free(s);
+                           LOGVAL(LYE_INSTMT, LY_VLOG_LYS, actual, "must");
+                           YYABORT;
+                         }
+                         YANG_ADDELEM(((struct lys_node_notif *)actual)->must,
+                                     ((struct lys_node_notif *)actual)->must_size);
+                         break;
+                       case INPUT_KEYWORD:
+                       case OUTPUT_KEYWORD:
+                         if (trg->version < 2) {
+                           free(s);
+                           LOGVAL(LYE_INSTMT, LY_VLOG_LYS, actual, "must");
+                           YYABORT;
+                         }
+                         YANG_ADDELEM(((struct lys_node_inout *)actual)->must,
+                                     ((struct lys_node_inout *)actual)->must_size);
+                         break;
+                       case EXTENSION_INSTANCE:
+                         /* must is already allocated */
+                         break;
+                       default:
+                         free(s);
+                         LOGINT;
+                         YYABORT;
+                       }
+                       ((struct lys_restr *)actual)->expr = transform_schema2json(trg, s);
+                       free(s);
+                       if (!((struct lys_restr *)actual)->expr) {
+                         YYABORT;
+                       }
+                       s = NULL;
+                       actual_type = MUST_KEYWORD;
+                     }
+
+must_stmt: MUST_KEYWORD sep must_agr_str must_end
+           { actual_type = $3.token;
+             actual = $3.actual;
+           }
+
+must_end: ';'
+  |  '{' stmtsep
+         message_opt_stmt
+     '}'
+
+unique_arg: unique_arg_str { backup_type = actual_type;
+                             actual_type = UNIQUE_KEYWORD;
+                           }
+
+unique_stmt: UNIQUE_KEYWORD sep unique_arg stmtend
+
+unique_arg_str: descendant_schema_nodeid optsep
+  |  string_1
+
+key_arg: key_arg_str { backup_type = actual_type;
+                       actual_type = KEY_KEYWORD;
+                     }
+
+key_stmt: KEY_KEYWORD sep key_arg stmtend;
+
+key_arg_str: node_identifier { s = strdup(yyget_text(scanner));
+                               if (!s) {
+                                 LOGMEM;
+                                 YYABORT;
+                               }
+                             }
+             optsep
+  |  string_1
+  ;
+
+range_arg_str: string { $$.token = actual_type;
+                        $$.actual = actual;
+                        if (!(actual = yang_read_range(trg, actual, s, is_ext_instance))) {
+                          YYABORT;
+                        }
+                        actual_type = RANGE_KEYWORD;
+                        s = NULL;
+                      }
+
+absolute_schema_nodeid: '/' node_identifier { if (s) {
+                                                s = ly_realloc(s,strlen(s) + yyget_leng(scanner) + 2);
+                                                if (!s) {
+                                                  LOGMEM;
+                                                  YYABORT;
+                                                }
+                                                strcat(s,"/");
+                                                strcat(s, yyget_text(scanner));
+                                              } else {
+                                                s = malloc(yyget_leng(scanner) + 2);
+                                                if (!s) {
+                                                  LOGMEM;
+                                                  YYABORT;
+                                                }
+                                                s[0]='/';
+                                                memcpy(s + 1, yyget_text(scanner), yyget_leng(scanner) + 1);
+                                              }
+                                            }
+
+absolute_schema_nodeids: absolute_schema_nodeid absolute_schema_nodeid_opt;
+
+absolute_schema_nodeid_opt: @EMPTYDIR@
+  |  absolute_schema_nodeid_opt absolute_schema_nodeid
+  ;
+
+descendant_schema_nodeid: node_identifier { if (s) {
+                                              s = ly_realloc(s,strlen(s) + yyget_leng(scanner) + 1);
+                                              if (!s) {
+                                                LOGMEM;
+                                                YYABORT;
+                                              }
+                                              strcat(s, yyget_text(scanner));
+                                            } else {
+                                              s = strdup(yyget_text(scanner));
+                                              if (!s) {
+                                                LOGMEM;
+                                                YYABORT;
+                                              }
+                                            }
+                                          }
+                          absolute_schema_nodeid_opt;
+
+path_arg_str: { tmp_s = yyget_text(scanner); } absolute_paths { s = strdup(tmp_s);
+                                                                if (!s) {
+                                                                  LOGMEM;
+                                                                  YYABORT;
+                                                                }
+                                                                s[strlen(s) - 1] = '\0';
+                                                             }
+  |  { tmp_s = yyget_text(scanner); } relative_path { s = strdup(tmp_s);
+                                                      if (!s) {
+                                                        LOGMEM;
+                                                        YYABORT;
+                                                      }
+                                                      s[strlen(s) - 1] = '\0';
+                                                    }
+  |  string_1
+  ;
+
+absolute_path: '/' node_identifier path_predicate
+
+absolute_paths: absolute_path absolute_path_opt
+
+absolute_path_opt: @EMPTYDIR@
+  |  absolute_path_opt absolute_path;
+
+relative_path: relative_path_part1 relative_path_part1_opt descendant_path
+
+relative_path_part1: DOUBLEDOT '/';
+
+relative_path_part1_opt: @EMPTYDIR@
+  |  relative_path_part1_opt relative_path_part1;
+
+descendant_path: node_identifier descendant_path_opt
+
+descendant_path_opt: @EMPTYDIR@
+  |  path_predicate absolute_paths;
+
+path_predicate: @EMPTYDIR@
+  | path_predicate '[' whitespace_opt path_equality_expr whitespace_opt ']'
+
+path_equality_expr: node_identifier whitespace_opt '=' whitespace_opt path_key_expr
+
+path_key_expr: current_function_invocation whitespace_opt '/' whitespace_opt
+                     rel_path_keyexpr
+
+rel_path_keyexpr: rel_path_keyexpr_part1 rel_path_keyexpr_part1_opt
+                    node_identifier rel_path_keyexpr_part2
+                     node_identifier
+
+rel_path_keyexpr_part1: DOUBLEDOT whitespace_opt '/' whitespace_opt;
+
+rel_path_keyexpr_part1_opt: @EMPTYDIR@
+  |  rel_path_keyexpr_part1_opt rel_path_keyexpr_part1;
+
+rel_path_keyexpr_part2: @EMPTYDIR@
+  | rel_path_keyexpr_part2 whitespace_opt '/' whitespace_opt node_identifier;
+
+current_function_invocation: CURRENT_KEYWORD whitespace_opt '(' whitespace_opt ')'
+
+positive_integer_value: NON_NEGATIVE_INTEGER { /* convert it to uint32_t */
+                                                unsigned long val;
+
+                                                val = strtoul(yyget_text(scanner), NULL, 10);
+                                                if (val > UINT32_MAX) {
+                                                    LOGVAL(LYE_SPEC, LY_VLOG_NONE, NULL, "Converted number is very long.");
+                                                    YYABORT;
+                                                }
+                                                $$ = (uint32_t) val;
+                                             }
+
+non_negative_integer_value: ZERO { $$ = 0; }
+  |  positive_integer_value { $$ = $1; }
+  ;
+
+integer_value: ZERO { $$ = 0; }
+  |  integer_value_convert { /* convert it to int32_t */
+                             int64_t val;
+
+                             val = strtoll(yyget_text(scanner), NULL, 10);
+                             if (val < INT32_MIN || val > INT32_MAX) {
+                                 LOGVAL(LYE_SPEC, LY_VLOG_NONE, NULL, "The number is not in the correct range (INT32_MIN..INT32_MAX): \"%d\"",val);
+                                 YYABORT;
+                             }
+                             $$ = (int32_t) val;
+                           }
+
+integer_value_convert: INTEGER
+  |  NON_NEGATIVE_INTEGER
+
+prefix_arg_str: string_1
+  |  identifiers optsep;
+
+identifier_arg_str: identifiers optsep
+  |  string_1 { if (lyp_check_identifier(s, LY_IDENT_SIMPLE, trg, NULL)) {
+                    free(s);
+                    YYABORT;
+                }
+              }
+
+node_identifier: identifier
+  |  IDENTIFIERPREFIX
+  ;
+
+identifier_ref_arg_str: identifiers optsep
+  | identifiers_ref optsep
+  | string_1 { char *tmp;
+
+               if ((tmp = strchr(s, ':'))) {
+                 *tmp = '\0';
+                 /* check prefix */
+                 if (lyp_check_identifier(s, LY_IDENT_SIMPLE, trg, NULL)) {
+                   free(s);
+                   YYABORT;
+                 }
+                 /* check identifier */
+                 if (lyp_check_identifier(tmp + 1, LY_IDENT_SIMPLE, trg, NULL)) {
+                   free(s);
+                   YYABORT;
+                 }
+                 *tmp = ':';
+               } else {
+                 /* check identifier */
+                 if (lyp_check_identifier(s, LY_IDENT_SIMPLE, trg, NULL)) {
+                   free(s);
+                   YYABORT;
+                 }
+               }
+             }
+
+stmtend: semicolom stmtsep { s = $1; }
+  | curly_bracket_open stmtsep curly_bracket_close stmtsep { s = $1; }
+
+
+semicolom: ';' { actual_type = backup_type;
+                 backup_type = NODE;
+                 $$ = s;
+                 s = NULL;
+               }
+
+curly_bracket_close: '}' { actual_type = backup_type;
+                           backup_type = NODE;
+                         }
+
+curly_bracket_open: '{' { $$ = s;
+                          s = NULL;
+                        }
+
+
+stmtsep: @EMPTYDIR@
+  | stmtsep sep_stmt
+  | stmtsep unknown_statement
+  ;
+
+unknown_statement: identifiers_ref string_opt unknown_statement_end
+                   { actual_type = $2.token;
+                     actual = $2.actual;
+                   }
+
+string_opt: string_opt_part1 string_opt_part2 { $$.token = actual_type;
+                                                $$.actual = actual;
+                                                if (!(actual = yang_read_ext(trg, (actual) ? actual : trg, $1, s,
+                                                                             actual_type, backup_type, is_ext_instance))) {
+                                                  YYABORT;
+                                                }
+                                                s = NULL;
+                                                actual_type = EXTENSION_INSTANCE;
+                                              }
+
+string_opt_part1: optsep { $$ = s; s = NULL; }
+
+string_opt_part2: @EMPTYDIR@
+  |  string
+
+unknown_string: @EMPTYDIR@
+  |  sep unknown_string_part1
+
+unknown_string_part1: @EMPTYDIR@
+  |  strings optsep
+  |  STRING optsep unknown_string_part2
+
+unknown_string_part2: @EMPTYDIR@
+  |  unknown_string_part2 '+' optsep STRING optsep
+
+unknown_statement_end: ';'
+  |  '{' optsep unknown_statement2_opt '}'
+
+unknown_statement2_opt: @EMPTYDIR@
+  |  unknown_statement2_opt unknown_statement2 optsep
+
+/* unknown_statement2 read yang statement or extension; yang statement is parsed later */
+
+unknown_statement2: unknown_statement
+  |  unknown_statement2_yang_stmt unknown_string unknown_statement2_end
+     {  struct yang_ext_substmt *substmt = ((struct lys_ext_instance *)actual)->parent;
+        int32_t length = 0, old_length = 0;
+        char *tmp_value;
+
+        if (!substmt) {
+          substmt = calloc(1, sizeof *substmt);
+          if (!substmt) {
+            LOGMEM;
+            YYABORT;
+          }
+          ((struct lys_ext_instance *)actual)->parent = substmt;
+        }
+        length = strlen($1);
+        old_length = (substmt->ext_substmt) ? strlen(substmt->ext_substmt) + 2 : 2;
+        tmp_value = realloc(substmt->ext_substmt, old_length + length + 1);
+        if (!tmp_value) {
+          LOGMEM;
+          YYABORT;
+        }
+        substmt->ext_substmt = tmp_value;
+        tmp_value += old_length - 2;
+        memcpy(tmp_value, $1, length);
+        tmp_value[length] = ' ';
+        tmp_value[length + 1] = '\0';
+        tmp_value[length + 2] = '\0';
+      }
+  |  unknown_statement2_module_stmt unknown_string unknown_statement2_end
+     {  struct yang_ext_substmt *substmt = ((struct lys_ext_instance *)actual)->parent;
+        int32_t length;
+        char *tmp_value, **array;
+        int i = 0;
+
+        if (!substmt) {
+          substmt = calloc(1, sizeof *substmt);
+          if (!substmt) {
+            LOGMEM;
+            YYABORT;
+          }
+          ((struct lys_ext_instance *)actual)->parent = substmt;
+        }
+        length = strlen($1);
+        if (!substmt->ext_modules) {
+          array = malloc(2 * sizeof *substmt->ext_modules);
+        } else {
+          for (i = 0; substmt->ext_modules[i]; ++i);
+          array = realloc(substmt->ext_modules, (i + 2) * sizeof *substmt->ext_modules);
+        }
+        if (!array) {
+          LOGMEM;
+          YYABORT;
+        }
+        substmt->ext_modules = array;
+        array[i + 1] = NULL;
+        tmp_value = malloc(length + 2);
+        if (!tmp_value) {
+          LOGMEM;
+          YYABORT;
+        }
+        array[i] = tmp_value;
+        memcpy(tmp_value, $1, length);
+        tmp_value[length] = '\0';
+        tmp_value[length + 1] = '\0';
+      }
+
+unknown_statement2_end: ';'
+  |  '{' optsep unknown_statement3_opt '}'
+
+unknown_statement2_yang_stmt: yang_stmt { $$ = yyget_text(scanner); }
+
+unknown_statement2_module_stmt: MODULE_KEYWORD { $$ = yyget_text(scanner); }
+
+unknown_statement3_opt: @EMPTYDIR@
+  |  unknown_statement3_opt node_identifier unknown_string unknown_statement3_opt_end;
+
+unknown_statement3_opt_end: ';' optsep
+  |  '{' optsep unknown_statement3_opt '}' optsep
+
+sep_stmt: WHITESPACE
+  | EOL
+  ;
+
+optsep: @EMPTYDIR@
+  | optsep sep_stmt
+  ;
+
+sep: sep_stmt optsep;
+
+whitespace_opt: @EMPTYDIR@
+  | WHITESPACE
+  ;
+
+string: strings { s = strdup(yyget_text(scanner));
+                  if (!s) {
+                    LOGMEM;
+                    YYABORT;
+                  }
+                }
+        optsep
+  |  string_1
+
+strings: STRINGS
+  |  REVISION_DATE
+  |  identifier
+  |  IDENTIFIERPREFIX
+  |  ZERO
+  |  INTEGER
+  |  NON_NEGATIVE_INTEGER
+
+identifier: MODULE_KEYWORD
+  |  identifier1
+  |  yang_stmt
+
+identifier1: IDENTIFIER
+  |  CURRENT_KEYWORD
+  |  DEPRECATED_KEYWORD
+  |  FALSE_KEYWORD
+  |  NOT_SUPPORTED_KEYWORD
+  |  OBSOLETE_KEYWORD
+  |  SYSTEM_KEYWORD
+  |  TRUE_KEYWORD
+  |  UNBOUNDED_KEYWORD
+  |  USER_KEYWORD
+
+
+yang_stmt: ANYXML_KEYWORD
+  |  ARGUMENT_KEYWORD
+  |  AUGMENT_KEYWORD
+  |  BASE_KEYWORD
+  |  BELONGS_TO_KEYWORD
+  |  BIT_KEYWORD
+  |  CASE_KEYWORD
+  |  CHOICE_KEYWORD
+  |  CONFIG_KEYWORD
+  |  CONTACT_KEYWORD
+  |  CONTAINER_KEYWORD
+  |  DEFAULT_KEYWORD
+  |  DESCRIPTION_KEYWORD
+  |  ENUM_KEYWORD
+  |  ERROR_APP_TAG_KEYWORD
+  |  ERROR_MESSAGE_KEYWORD
+  |  EXTENSION_KEYWORD
+  |  DEVIATION_KEYWORD
+  |  DEVIATE_KEYWORD
+  |  FEATURE_KEYWORD
+  |  FRACTION_DIGITS_KEYWORD
+  |  GROUPING_KEYWORD
+  |  IDENTITY_KEYWORD
+  |  IF_FEATURE_KEYWORD
+  |  IMPORT_KEYWORD
+  |  INCLUDE_KEYWORD
+  |  INPUT_KEYWORD
+  |  KEY_KEYWORD
+  |  LEAF_KEYWORD
+  |  LEAF_LIST_KEYWORD
+  |  LENGTH_KEYWORD
+  |  LIST_KEYWORD
+  |  MANDATORY_KEYWORD
+  |  MAX_ELEMENTS_KEYWORD
+  |  MIN_ELEMENTS_KEYWORD
+  |  MUST_KEYWORD
+  |  NAMESPACE_KEYWORD
+  |  NOTIFICATION_KEYWORD
+  |  ORDERED_BY_KEYWORD
+  |  ORGANIZATION_KEYWORD
+  |  OUTPUT_KEYWORD
+  |  PATH_KEYWORD
+  |  PATTERN_KEYWORD
+  |  POSITION_KEYWORD
+  |  PREFIX_KEYWORD
+  |  PRESENCE_KEYWORD
+  |  RANGE_KEYWORD
+  |  REFERENCE_KEYWORD
+  |  REFINE_KEYWORD
+  |  REQUIRE_INSTANCE_KEYWORD
+  |  REVISION_KEYWORD
+  |  REVISION_DATE_KEYWORD
+  |  RPC_KEYWORD
+  |  STATUS_KEYWORD
+  |  SUBMODULE_KEYWORD
+  |  TYPE_KEYWORD
+  |  TYPEDEF_KEYWORD
+  |  UNIQUE_KEYWORD
+  |  UNITS_KEYWORD
+  |  USES_KEYWORD
+  |  VALUE_KEYWORD
+  |  WHEN_KEYWORD
+  |  YANG_VERSION_KEYWORD
+  |  YIN_ELEMENT_KEYWORD
+  |  ADD_KEYWORD
+  |  DELETE_KEYWORD
+  |  REPLACE_KEYWORD
+  |  ACTION_KEYWORD
+  |  MODIFIER_KEYWORD
+  |  ANYDATA_KEYWORD
+
+identifiers: identifier { s = strdup(yyget_text(scanner));
+                          if (!s) {
+                            LOGMEM;
+                            YYABORT;
+                          }
+                        }
+
+identifiers_ref: IDENTIFIERPREFIX { s = strdup(yyget_text(scanner));
+                                    if (!s) {
+                                      LOGMEM;
+                                      YYABORT;
+                                    }
+                                  }
+
+type_ext_alloc: @EMPTYDIR@ { struct lys_type **type;
+
+                             type = (struct lys_type **)yang_getplace_for_extcomplex_struct(ext_instance, NULL, ext_name,
+                                                                                            "type", LY_STMT_TYPE);
+                             if (!type) {
+                               YYABORT;
+                             }
+                             /* allocate type structure */
+                             (*type) = calloc(1, sizeof **type);
+
+                             /* HACK for unres */
+                             (*type)->parent = (struct lys_tpdf *)ext_instance;
+                             $$ = actual = *type;
+                            }
+
+typedef_ext_alloc: @EMPTYDIR@ { struct lys_tpdf **tpdf;
+
+                                tpdf = (struct lys_tpdf **)yang_getplace_for_extcomplex_struct(ext_instance, NULL, ext_name,
+                                                                                               "typedef", LY_STMT_TYPEDEF);
+                                if (!tpdf) {
+                                  YYABORT;
+                                }
+                                /* allocate typedef structure */
+                                (*tpdf) = calloc(1, sizeof **tpdf);
+                                $$ = actual = *tpdf;
+                              }
+
+iffeature_ext_alloc: @EMPTYDIR@ { struct lys_iffeature **iffeature;
+
+                                 iffeature = (struct lys_iffeature **)yang_getplace_for_extcomplex_struct(ext_instance, NULL, ext_name,
+                                                                                                          "if-feature", LY_STMT_IFFEATURE);
+                                 if (!iffeature) {
+                                   YYABORT;
+                                 }
+                                 /* allocate typedef structure */
+                                 (*iffeature) = calloc(1, sizeof **iffeature);
+                                 $$ = actual = *iffeature;
+                               }
+
+restriction_ext_alloc: @EMPTYDIR@ { struct lys_restr **restr;
+                                    LY_STMT stmt;
+
+                                    s = yyget_text(scanner);
+                                    if (!strcmp(s, "must")) {
+                                      stmt = LY_STMT_MUST;
+                                    } else if (!strcmp(s, "pattern")) {
+                                      stmt = LY_STMT_PATTERN;
+                                    } else if (!strcmp(s, "range")) {
+                                      stmt = LY_STMT_RANGE;
+                                    } else {
+                                      stmt = LY_STMT_LENGTH;
+                                    }
+                                    restr = (struct lys_restr **)yang_getplace_for_extcomplex_struct(ext_instance, NULL, ext_name, s, stmt);
+                                    if (!restr) {
+                                      YYABORT;
+                                    }
+                                    /* allocate structure for must */
+                                    (*restr) = calloc(1, sizeof(struct lys_restr));
+                                    $$ = actual = *restr;
+                                    s = NULL;
+                                  }
+
+when_ext_alloc: @EMPTYDIR@ { actual = yang_getplace_for_extcomplex_struct(ext_instance, NULL, ext_name, "when", LY_STMT_WHEN);
+                             if (!actual) {
+                               YYABORT;
+                             }
+                             $$ = actual;
+                           }
+
+revision_ext_alloc: @EMPTYDIR@ { struct lys_revision **rev;
+                                 int i;
+
+                                 rev = (struct lys_revision **)yang_getplace_for_extcomplex_struct(ext_instance, &i, ext_name,
+                                                                                                   "revision", LY_STMT_REVISION);
+                                 if (!rev) {
+                                   YYABORT;
+                                 }
+                                 rev[i] = calloc(1, sizeof **rev);
+                                 if (!*rev) {
+                                   LOGMEM;
+                                   YYABORT;
+                                 }
+                                 actual = rev[i];
+                                 $$.revision = rev;
+                                 $$.index = i;
+                               }
+
+datadef_ext_check: @EMPTYDIR@ { LY_STMT stmt;
+
+                                s = yyget_text(scanner);
+                                if (!strcmp(s, "action")) {
+                                  stmt = LY_STMT_ACTION;
+                                } else if (!strcmp(s, "anydata")) {
+                                  stmt = LY_STMT_ANYDATA;
+                                } else if (!strcmp(s, "anyxml")) {
+                                  stmt = LY_STMT_ANYXML;
+                                } else if (!strcmp(s, "case")) {
+                                  stmt = LY_STMT_CASE;
+                                } else if (!strcmp(s, "choice")) {
+                                  stmt = LY_STMT_CHOICE;
+                                } else if (!strcmp(s, "container")) {
+                                  stmt = LY_STMT_CONTAINER;
+                                } else if (!strcmp(s, "grouping")) {
+                                  stmt = LY_STMT_GROUPING;
+                                } else if (!strcmp(s, "input")) {
+                                  stmt = LY_STMT_INPUT;
+                                } else if (!strcmp(s, "leaf")) {
+                                  stmt = LY_STMT_LEAF;
+                                } else if (!strcmp(s, "leaf-list")) {
+                                  stmt = LY_STMT_LEAFLIST;
+                                } else if (!strcmp(s, "list")) {
+                                  stmt = LY_STMT_LIST;
+                                } else if (!strcmp(s, "notification")) {
+                                  stmt = LY_STMT_NOTIFICATION;
+                                } else if (!strcmp(s, "output")) {
+                                  stmt = LY_STMT_OUTPUT;
+                                } else {
+                                  stmt = LY_STMT_USES;
+                                }
+                                if (yang_extcomplex_node(ext_instance, ext_name, s, *param->node, stmt)) {
+                                  YYABORT;
+                                }
+                                actual = NULL;
+                                s = NULL;
+                              }
+
+not_supported_ext_check: not_supported_ext { LOGERR(LY_SUCCESS, "Extension's substatement \"%s\" not supported.", yyget_text(scanner)); }
+
+not_supported_ext: YANG_VERSION_KEYWORD
+  |  YIN_ELEMENT_KEYWORD
+  |  BIT_KEYWORD
+  |  ENUM_KEYWORD
+  |  AUGMENT_KEYWORD
+  |  DEVIATION_KEYWORD
+  |  DEVIATE_KEYWORD
+  |  EXTENSION_KEYWORD
+  |  FEATURE_KEYWORD
+  |  IDENTITY_KEYWORD
+  |  IMPORT_KEYWORD
+  |  INCLUDE_KEYWORD
+  |  SUBMODULE_EXT_KEYWORD
+
+datadef_ext_stmt: action_stmt
+  |  anydata_stmt
+  |  anyxml_stmt
+  |  case_stmt
+  |  choice_stmt
+  |  container_stmt
+  |  grouping_stmt
+  |  input_stmt
+  |  leaf_stmt
+  |  leaf_list_stmt
+  |  list_stmt
+  |  notification_stmt
+  |  output_stmt
+  |  uses_stmt
+
+restriction_ext_stmt: must_stmt
+  |  pattern_stmt
+  |  range_stmt
+  |  length_stmt
+
+ext_substatements: @EMPTYDIR@ { actual_type = EXTENSION_INSTANCE;
+                                actual = ext_instance;
+                                if (!is_ext_instance) {
+                                  LOGVAL(LYE_INSTMT, LY_VLOG_NONE, NULL, yyget_text(scanner));
+                                  YYABORT;
+                                }
+                                $$ = 0;
+                              }
+  |  ext_substatements belongs_to_stmt stmtsep
+  |  ext_substatements prefix_stmt { if (yang_read_extcomplex_str(trg, ext_instance, "prefix", ext_name, s,
+                                                                  0, LY_STMT_PREFIX)) {
+                                       YYABORT;
+                                     }
+                                   }
+  |  ext_substatements description_stmt { if (yang_read_extcomplex_str(trg, ext_instance, "description", ext_name, s,
+                                                                       0, LY_STMT_DESCRIPTION)) {
+                                            YYABORT;
+                                          }
+                                        }
+  |  ext_substatements reference_stmt { if (yang_read_extcomplex_str(trg, ext_instance, "reference", ext_name, s,
+                                                                     0, LY_STMT_REFERENCE)) {
+                                          YYABORT;
+                                        }
+                                      }
+  |  ext_substatements units_stmt { if (yang_read_extcomplex_str(trg, ext_instance, "units", ext_name, s,
+                                                                     0, LY_STMT_UNITS)) {
+                                      YYABORT;
+                                    }
+                                  }
+  |  ext_substatements base_stmt { if (yang_read_extcomplex_str(trg, ext_instance, "base", ext_name, s,
+                                                                0, LY_STMT_BASE)) {
+                                     YYABORT;
+                                   }
+                                 }
+  |  ext_substatements contact_stmt { if (yang_read_extcomplex_str(trg, ext_instance, "contact", ext_name, s,
+                                                                     0, LY_STMT_CONTACT)) {
+                                        YYABORT;
+                                      }
+                                    }
+  |  ext_substatements default_stmt { if (yang_read_extcomplex_str(trg, ext_instance, "default", ext_name, s,
+                                                                     0, LY_STMT_DEFAULT)) {
+                                        YYABORT;
+                                      }
+                                    }
+  |  ext_substatements error_message_stmt { if (yang_read_extcomplex_str(trg, ext_instance, "error-message", ext_name, s,
+                                                                         0, LY_STMT_ERRMSG)) {
+                                              YYABORT;
+                                            }
+                                          }
+  |  ext_substatements error_app_tag_stmt { if (yang_read_extcomplex_str(trg, ext_instance, "error-app-tag", ext_name, s,
+                                                                         0, LY_STMT_ERRTAG)) {
+                                              YYABORT;
+                                            }
+                                          }
+  |  ext_substatements key_stmt { if (yang_read_extcomplex_str(trg, ext_instance, "key", ext_name, s,
+                                                               0, LY_STMT_KEY)) {
+                                    YYABORT;
+                                  }
+                                }
+  |  ext_substatements namespace_stmt { if (yang_read_extcomplex_str(trg, ext_instance, "namespace", ext_name, s,
+                                                                     0, LY_STMT_NAMESPACE)) {
+                                          YYABORT;
+                                        }
+                                      }
+  |  ext_substatements organization_stmt { if (yang_read_extcomplex_str(trg, ext_instance, "organization", ext_name, s,
+                                                                        0, LY_STMT_ORGANIZATION)) {
+                                             YYABORT;
+                                           }
+                                         }
+  |  ext_substatements path_stmt { if (yang_read_extcomplex_str(trg, ext_instance, "path", ext_name, s,
+                                                                0, LY_STMT_PATH)) {
+                                     YYABORT;
+                                   }
+                                 }
+  |  ext_substatements presence_stmt { if (yang_read_extcomplex_str(trg, ext_instance, "presence", ext_name, s,
+                                                                    0, LY_STMT_PRESENCE)) {
+                                         YYABORT;
+                                       }
+                                     }
+  |  ext_substatements revision_date_stmt { if (yang_read_extcomplex_str(trg, ext_instance, "revision-date", ext_name, s,
+                                                                         0, LY_STMT_REVISIONDATE)) {
+                                              YYABORT;
+                                            }
+                                          }
+  |  ext_substatements type_ext_alloc type_stmt stmtsep
+     { struct lys_type *type = $2;
+
+       if (yang_fill_type(trg, type, (struct yang_type *)type->der, ext_instance, param->unres)) {
+         yang_type_free(trg->ctx, type);
+         YYABORT;
+       }
+       if (unres_schema_add_node(trg, param->unres, type, UNRES_TYPE_DER_EXT, NULL) == -1) {
+         yang_type_free(trg->ctx, type);
+         YYABORT;
+       }
+       actual = ext_instance;
+     }
+  |  ext_substatements typedef_ext_alloc typedef_stmt stmtsep
+     { struct lys_tpdf *tpdf = $2;
+
+       if (yang_fill_type(trg, &tpdf->type, (struct yang_type *)tpdf->type.der, tpdf, param->unres)) {
+         yang_type_free(trg->ctx, &tpdf->type);
+       }
+       if (yang_check_ext_instance(trg, &tpdf->ext, tpdf->ext_size, tpdf, param->unres)) {
+         YYABORT;
+       }
+       if (unres_schema_add_node(trg, param->unres, &tpdf->type, UNRES_TYPE_DER_TPDF, (struct lys_node *)ext_instance) == -1) {
+         yang_type_free(trg->ctx, &tpdf->type);
+         YYABORT;
+       }
+       /* check default value*/
+       if (unres_schema_add_node(trg, param->unres, &tpdf->type, UNRES_TYPE_DFLT, (struct lys_node *)(&tpdf->dflt)) == -1)  {
+         YYABORT;
+       }
+       actual = ext_instance;
+     }
+  |  ext_substatements status_stmt { if (yang_fill_extcomplex_flags(ext_instance, ext_name, "status", LY_STMT_STATUS,
+                                                                    $2, LYS_STATUS_MASK)) {
+                                       YYABORT;
+                                     }
+                                   }
+  |  ext_substatements config_stmt { if (yang_fill_extcomplex_flags(ext_instance, ext_name, "config", LY_STMT_CONFIG,
+                                                                    $2, LYS_CONFIG_MASK)) {
+                                       YYABORT;
+                                     }
+                                   }
+  |  ext_substatements mandatory_stmt { if (yang_fill_extcomplex_flags(ext_instance, ext_name, "mandatory", LY_STMT_MANDATORY,
+                                                                       $2, LYS_MAND_MASK)) {
+                                          YYABORT;
+                                        }
+                                      }
+  |  ext_substatements ordered_by_stmt { if ($1 & LYS_ORDERED_MASK) {
+                                            LOGVAL(LYE_TOOMANY, LY_VLOG_NONE, NULL, "ordered by", ext_name);
+                                            YYABORT;
+                                         }
+                                         if ($2 & LYS_USERORDERED) {
+                                           if (yang_fill_extcomplex_flags(ext_instance, ext_name, "ordered-by", LY_STMT_ORDEREDBY,
+                                                                          $2, LYS_USERORDERED)) {
+                                             YYABORT;
+                                           }
+                                         }
+                                         $1 |= $2;
+                                         $$ = $1;
+                                       }
+  |  ext_substatements require_instance_stmt { if (yang_fill_extcomplex_uint8(ext_instance, ext_name, "require-instance",
+                                                                              LY_STMT_REQINSTANCE, $2)) {
+                                                 YYABORT;
+                                               }
+                                             }
+  |  ext_substatements modifier_stmt { if (yang_fill_extcomplex_uint8(ext_instance, ext_name, "modifier", LY_STMT_MODIFIER, 0)) {
+                                         YYABORT;
+                                       }
+                                     }
+  |  ext_substatements fraction_digits_stmt
+     { /* range check */
+       if ($2 < 1 || $2 > 18) {
+         LOGVAL(LYE_SPEC, LY_VLOG_NONE, NULL, "Invalid value \"%d\" of \"%s\".", $2, "fraction-digits");
+         YYABORT;
+       }
+       if (yang_fill_extcomplex_uint8(ext_instance, ext_name, "fraction-digits", LY_STMT_DIGITS, $2)) {
+         YYABORT;
+       }
+     }
+  |  ext_substatements min_elements_stmt { uint32_t **val;
+
+                                           val = (uint32_t **)yang_getplace_for_extcomplex_struct(ext_instance, NULL, ext_name,
+                                                                                                  "min-elements", LY_STMT_MIN);
+                                           if (!val) {
+                                             YYABORT;
+                                           }
+                                           /* store the value */
+                                           *val = malloc(sizeof(uint32_t));
+                                           **val = $2;
+                                         }
+  |  ext_substatements max_elements_stmt { uint32_t **val;
+
+                                           val = (uint32_t **)yang_getplace_for_extcomplex_struct(ext_instance, NULL, ext_name,
+                                                                                                  "max-elements", LY_STMT_MAX);
+                                           if (!val) {
+                                             YYABORT;
+                                           }
+                                           /* store the value */
+                                           *val = malloc(sizeof(uint32_t));
+                                           **val = $2;
+                                         }
+  |  ext_substatements position_stmt { uint32_t **val;
+
+                                       val = (uint32_t **)yang_getplace_for_extcomplex_struct(ext_instance, NULL, ext_name,
+                                                                                              "position", LY_STMT_POSITION);
+                                       if (!val) {
+                                         YYABORT;
+                                       }
+                                       /* store the value */
+                                       *val = malloc(sizeof(uint32_t));
+                                       **val = $2;
+                                     }
+  |  ext_substatements value_stmt { int32_t **val;
+
+                                    val = (int32_t **)yang_getplace_for_extcomplex_struct(ext_instance, NULL, ext_name,
+                                                                                          "value", LY_STMT_VALUE);
+                                    if (!val) {
+                                      YYABORT;
+                                    }
+                                    /* store the value */
+                                    *val = malloc(sizeof(int32_t));
+                                    **val = $2;
+                                  }
+  |  ext_substatements unique_stmt { struct lys_unique **unique;
+                                     int rc;
+
+                                     unique = (struct lys_unique **)yang_getplace_for_extcomplex_struct(ext_instance, NULL, ext_name,
+                                                                                                        "unique", LY_STMT_UNIQUE);
+                                     if (!unique) {
+                                       YYABORT;
+                                     }
+                                     *unique = calloc(1, sizeof(struct lys_unique));
+                                     rc = yang_fill_unique(trg, (struct lys_node_list *)ext_instance, *unique, s, param->unres);
+                                     free(s);
+                                     s = NULL;
+                                     if (rc) {
+                                       YYABORT;
+                                     }
+                                   }
+  |  ext_substatements iffeature_ext_alloc if_feature_stmt stmtsep
+     { struct lys_iffeature *iffeature;
+
+       iffeature = $2;
+       s = (char *)iffeature->features;
+       iffeature->features = NULL;
+       if (yang_fill_iffeature(trg, iffeature, ext_instance, s, param->unres, 0)) {
+         YYABORT;
+       }
+       if (yang_check_ext_instance(trg, &iffeature->ext, iffeature->ext_size, iffeature, param->unres)) {
+         YYABORT;
+       }
+       s = NULL;
+       actual = ext_instance;
+     }
+  |  ext_substatements argument_stmt stmtsep
+  |  ext_substatements restriction_ext_alloc restriction_ext_stmt stmtsep
+     { if (yang_check_ext_instance(trg, &((struct lys_restr *)$2)->ext, ((struct lys_restr *)$2)->ext_size, $2, param->unres)) {
+         YYABORT;
+       }
+       actual = ext_instance;
+     }
+  |  ext_substatements when_ext_alloc when_stmt stmtsep
+     { if (yang_check_ext_instance(trg, &(*(struct lys_when **)$2)->ext, (*(struct lys_when **)$2)->ext_size,
+                                   *(struct lys_when **)$2, param->unres)) {
+         YYABORT;
+       }
+       actual = ext_instance;
+     }
+  |  ext_substatements revision_ext_alloc revision_stmt stmtsep
+     { int i;
+
+       for (i = 0; i < $2.index; ++i) {
+         if (!strcmp($2.revision[i]->date, $2.revision[$2.index]->date)) {
+           LOGWRN("Module's revisions are not unique (%s).", $2.revision[i]->date);
+           break;
+         }
+       }
+       if (yang_check_ext_instance(trg, &$2.revision[$2.index]->ext, $2.revision[$2.index]->ext_size,
+                                   &$2.revision[$2.index], param->unres)) {
+         YYABORT;
+       }
+       actual = ext_instance;
+     }
+  |  ext_substatements datadef_ext_check datadef_ext_stmt stmtsep { actual = ext_instance; }
+  |  ext_substatements not_supported_ext_check unknown_string unknown_statement3_opt_end
+
+%%
+
+void yyerror(YYLTYPE *yylloc, void *scanner, struct yang_parameter *param, ...){
+
+  free(*param->value);
+  if (yylloc->first_line != -1) {
+    if (*param->data_node && (*param->data_node) == (*param->actual_node)) {
+      LOGVAL(LYE_INSTMT, LY_VLOG_LYS, *param->data_node, yyget_text(scanner));
+    } else {
+      LOGVAL(LYE_INSTMT, LY_VLOG_NONE, NULL, yyget_text(scanner));
+    }
+  }
+}