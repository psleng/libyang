/**
 * @file printer/json.c
 * @author Radek Krejci <rkrejci@cesnet.cz>
 * @brief JSON printer for libyang data structure
 *
 * Copyright (c) 2015 CESNET, z.s.p.o.
 *
 * This source code is licensed under BSD 3-Clause License (the "License").
 * You may not use this file except in compliance with the License.
 * You may obtain a copy of the License at
 *
 *     https://opensource.org/licenses/BSD-3-Clause
 */

#include <stdlib.h>
#include <stdio.h>
#include <string.h>
#include <assert.h>
#include <inttypes.h>

#include "common.h"
#include "printer.h"
#include "tree_data.h"
#include "resolve.h"
#include "tree_internal.h"

#define INDENT ""
#define LEVEL (level*2)

static void json_print_nodes(struct lyout *out, int level, const struct lyd_node *root, int withsiblings, int toplevel,
                             int options);

static int
json_print_string(struct lyout *out, const char *text)
{
    unsigned int i, n;

    if (!text) {
        return 0;
    }

    ly_write(out, "\"", 1);
    for (i = n = 0; text[i]; i++) {
        if (text[i] < 0x20) {
            /* control character */
            n += ly_print(out, "\\u%.4X");
        } else {
            switch (text[i]) {
            case '"':
                n += ly_print(out, "\\\"");
                break;
            case '\\':
                n += ly_print(out, "\\\\");
                break;
            default:
                ly_write(out, &text[i], 1);
                n++;
            }
        }
    }
    ly_write(out, "\"", 1);

    return n + 2;
}

static void
json_print_attrs(struct lyout *out, int level, const struct lyd_node *node, const struct lys_module *wdmod)
{
    struct lyd_attr *attr;

    if (wdmod) {
        ly_print(out, "%*s\"%s:default\":\"true\"", LEVEL, INDENT, wdmod->name);
        ly_print(out, "%s%s", node->attr ? "," : "", (level ? "\n" : ""));
    }
    for (attr = node->attr; attr; attr = attr->next) {
        if (attr->module != node->schema->module) {
            ly_print(out, "%*s\"%s:%s\":", LEVEL, INDENT, attr->module->name, attr->name);
        } else {
            ly_print(out, "%*s\"%s\":", LEVEL, INDENT, attr->name);
        }
        json_print_string(out, attr->value ? attr->value : "");
        ly_print(out, "%s%s", attr->next ? "," : "", (level ? "\n" : ""));
    }
}

static void
json_print_leaf(struct lyout *out, int level, const struct lyd_node *node, int onlyvalue, int toplevel, int options)
{
    struct lyd_node_leaf_list *leaf = (struct lyd_node_leaf_list *)node;
    const char *schema = NULL;
    const struct lys_module *wdmod = NULL;
    LY_DATA_TYPE datatype;

    if ((node->dflt && (options & (LYP_WD_ALL_TAG | LYP_WD_IMPL_TAG))) ||
            (!node->dflt && (options & LYP_WD_ALL_TAG) && lyd_wd_default(leaf))) {
        /* we have implicit OR explicit default node */
        /* get with-defaults module */
        wdmod = ly_ctx_get_module(node->schema->module->ctx, "ietf-netconf-with-defaults", NULL);
    }

    if (!onlyvalue) {
        if (toplevel || !node->parent || nscmp(node, node->parent)) {
            /* print "namespace" */
            schema = lys_node_module(node->schema)->name;
            ly_print(out, "%*s\"%s:%s\":%s", LEVEL, INDENT, schema, node->schema->name, (level ? " " : ""));
        } else {
            ly_print(out, "%*s\"%s\":%s", LEVEL, INDENT, node->schema->name, (level ? " " : ""));
        }
    }

    datatype = leaf->value_type & LY_DATA_TYPE_MASK;
contentprint:
    switch (datatype) {
    case LY_TYPE_BINARY:
    case LY_TYPE_STRING:
    case LY_TYPE_LEAFREF:
    case LY_TYPE_BITS:
    case LY_TYPE_ENUM:
    case LY_TYPE_IDENT:
    case LY_TYPE_INST:
    case LY_TYPE_DEC64:
    case LY_TYPE_INT64:
    case LY_TYPE_UINT64:
    case LY_TYPE_BOOL:
        json_print_string(out, leaf->value_str);
        break;

    case LY_TYPE_INT8:
    case LY_TYPE_INT16:
    case LY_TYPE_INT32:
    case LY_TYPE_UINT8:
    case LY_TYPE_UINT16:
    case LY_TYPE_UINT32:
        ly_print(out, "%s", leaf->value_str[0] ? leaf->value_str : "null");
        break;

<<<<<<< HEAD
=======
    case LY_TYPE_LEAFREF:
        datatype = lyd_leaf_type(leaf);
        goto contentprint;

>>>>>>> 3c3eb2bb
    case LY_TYPE_EMPTY:
        ly_print(out, "[null]");
        break;

    default:
        /* error */
        ly_print(out, "\"(!error!)\"");
    }

    /* print attributes as sibling leafs */
    if (!onlyvalue && (node->attr || wdmod)) {
        if (schema) {
            ly_print(out, ",%s%*s\"@%s:%s\":%s{%s", (level ? "\n" : ""), LEVEL, INDENT, schema, node->schema->name,
                     (level ? " " : ""), (level ? "\n" : ""));
        } else {
            ly_print(out, ",%s%*s\"@%s\":%s{%s", (level ? "\n" : ""), LEVEL, INDENT, node->schema->name,
                     (level ? " " : ""), (level ? "\n" : ""));
        }
        json_print_attrs(out, level + 1, node, wdmod);
        ly_print(out, "%*s}", LEVEL, INDENT);
    }

    return;
}

static void
json_print_container(struct lyout *out, int level, const struct lyd_node *node, int toplevel, int options)
{
    const char *schema;

    if (toplevel || !node->parent || nscmp(node, node->parent)) {
        /* print "namespace" */
        schema = lys_node_module(node->schema)->name;
        ly_print(out, "%*s\"%s:%s\":%s{%s", LEVEL, INDENT, schema, node->schema->name, (level ? " " : ""), (level ? "\n" : ""));
    } else {
        ly_print(out, "%*s\"%s\":%s{%s", LEVEL, INDENT, node->schema->name, (level ? " " : ""), (level ? "\n" : ""));
    }
    if (level) {
        level++;
    }
    if (node->attr) {
        ly_print(out, "%*s\"@\":%s{%s", LEVEL, INDENT, (level ? " " : ""), (level ? "\n" : ""));
        json_print_attrs(out, (level? level + 1 : level), node, NULL);
        ly_print(out, "%*s}", LEVEL, INDENT);
        if (node->child) {
            ly_print(out, ",%s", (level ? "\n" : ""));
        }
    }
    json_print_nodes(out, level, node->child, 1, 0, options);
    if (level) {
        level--;
    }
    ly_print(out, "%*s}", LEVEL, INDENT);
}

static void
json_print_leaf_list(struct lyout *out, int level, const struct lyd_node *node, int is_list, int toplevel, int options)
{
    const char *schema = NULL;
    const struct lyd_node *list = node;
    int flag_empty = 0, flag_attrs = 0;

    if (is_list && !list->child) {
        /* empty, e.g. in case of filter */
        flag_empty = 1;
    }

    if (toplevel || !node->parent || nscmp(node, node->parent)) {
        /* print "namespace" */
        schema = lys_node_module(node->schema)->name;
        ly_print(out, "%*s\"%s:%s\":", LEVEL, INDENT, schema, node->schema->name);
    } else {
        ly_print(out, "%*s\"%s\":", LEVEL, INDENT, node->schema->name);
    }

    if (flag_empty) {
        ly_print(out, "%snull", (level ? " " : ""));
        return;
    }
    ly_print(out, "%s[%s", (level ? " " : ""), (level ? "\n" : ""));

    if (!is_list && level) {
        ++level;
    }

    while (list) {
        if (is_list) {
            /* list print */
            if (level) {
                ++level;
            }
            ly_print(out, "%*s{%s", LEVEL, INDENT, (level ? "\n" : ""));
            if (level) {
                ++level;
            }
            if (list->attr) {
                ly_print(out, "%*s\"@\":%s{%s", LEVEL, INDENT, (level ? " " : ""), (level ? "\n" : ""));
                json_print_attrs(out, level + 1, node, NULL);
                ly_print(out, "%*s}%s", LEVEL, INDENT, list->child ? ",\n" : "");
            }
            json_print_nodes(out, level, list->child, 1, 0, options);
            if (level) {
                --level;
            }
            ly_print(out, "%*s}", LEVEL, INDENT);
            if (level) {
                --level;
            }
        } else {
            /* leaf-list print */
            ly_print(out, "%*s", LEVEL, INDENT);
            json_print_leaf(out, level, list, 1, toplevel, options);
            if (list->attr) {
                flag_attrs = 1;
            }
        }
        for (list = list->next; list && list->schema != node->schema; list = list->next);
        if (list) {
            ly_print(out, ",%s", (level ? "\n" : ""));
        }
    }

    if (!is_list && level) {
        --level;
    }

    ly_print(out, "%s%*s]", (level ? "\n" : ""), LEVEL, INDENT);

    /* attributes */
    if (!is_list && flag_attrs) {
        if (schema) {
            ly_print(out, ",%s%*s\"@%s:%s\":%s[%s", (level ? "\n" : ""), LEVEL, INDENT, schema, node->schema->name,
                     (level ? " " : ""), (level ? "\n" : ""));
        } else {
            ly_print(out, ",%s%*s\"@%s\":%s[%s", (level ? "\n" : ""), LEVEL, INDENT, node->schema->name,
                     (level ? " " : ""), (level ? "\n" : ""));
        }
        if (level) {
            level++;
        }
        for (list = node; list; ) {
            if (list->attr) {
                ly_print(out, "%*s{%s", LEVEL, INDENT, (level ? " " : ""));
                json_print_attrs(out, 0, list, NULL);
                ly_print(out, "%*s}", LEVEL, INDENT);
            } else {
                ly_print(out, "%*snull", LEVEL, INDENT);
            }


            for (list = list->next; list && list->schema != node->schema; list = list->next);
            if (list) {
                ly_print(out, ",%s", (level ? "\n" : ""));
            }
        }
        if (level) {
            level--;
        }
        ly_print(out, "%s%*s]", (level ? "\n" : ""), LEVEL, INDENT);
    }
}

static void
json_print_anydata(struct lyout *out, int level, const struct lyd_node *node, int toplevel, int options)
{
    const char *schema = NULL;
    struct lyd_node_anydata *any = (struct lyd_node_anydata *)node;

    if (toplevel || !node->parent || nscmp(node, node->parent)) {
        /* print "namespace" */
        schema = lys_node_module(node->schema)->name;
        ly_print(out, "%*s\"%s:%s\":%s{%s", LEVEL, INDENT, schema, node->schema->name, (level ? " " : ""), (level ? "\n" : ""));
    } else {
        ly_print(out, "%*s\"%s\":%s{%s", LEVEL, INDENT, node->schema->name, (level ? " " : ""), (level ? "\n" : ""));
    }
    if (level) {
        level++;
    }

    switch (any->value_type) {
    case LYD_ANYDATA_DATATREE:
        json_print_nodes(out, level, any->value.tree, 1, 0, options);
        break;
    case LYD_ANYDATA_JSON:
        if (any->value.str) {
            ly_print(out, "%*s%s\n", LEVEL, INDENT, any->value.str);
        }
        break;
    default:
        /* other formats are not supported */
        LOGWRN("Unable to print anydata content (type %d) as JSON.", any->value_type);
        break;
    }

    /* print attributes as sibling leaf */
    if (node->attr) {
        if (schema) {
            ly_print(out, ",\n%*s\"@%s:%s\": {\n", LEVEL, INDENT, schema, node->schema->name);
        } else {
            ly_print(out, ",\n%*s\"@%s\": {\n", LEVEL, INDENT, node->schema->name);
        }
        json_print_attrs(out, (level ? level + 1 : level), node, NULL);
        ly_print(out, "%*s}", LEVEL, INDENT);
    }


    if (level) {
        level--;
    }
    ly_print(out, "%*s}", LEVEL, INDENT);
}

static void
json_print_nodes(struct lyout *out, int level, const struct lyd_node *root, int withsiblings, int toplevel, int options)
{
    const struct lyd_node *node, *iter;

    LY_TREE_FOR(root, node) {
        if (!lyd_wd_toprint(node, options)) {
            continue;
        }

        switch (node->schema->nodetype) {
        case LYS_RPC:
        case LYS_NOTIF:
        case LYS_CONTAINER:
            if (node->prev->next) {
                /* print the previous comma */
                ly_print(out, ",%s", (level ? "\n" : ""));
            }
            json_print_container(out, level, node, toplevel, options);
            break;
        case LYS_LEAF:
            if (node->prev->next) {
                /* print the previous comma */
                ly_print(out, ",%s", (level ? "\n" : ""));
            }
            json_print_leaf(out, level, node, 0, toplevel, options);
            break;
        case LYS_LEAFLIST:
        case LYS_LIST:
            /* is it already printed? */
            for (iter = node->prev; iter->next; iter = iter->prev) {
                if (iter == node) {
                    continue;
                }
                if (iter->schema == node->schema) {
                    /* the list has alread some previous instance and therefore it is already printed */
                    break;
                }
            }
            if (!iter->next) {
                if (node->prev->next) {
                    /* print the previous comma */
                    ly_print(out, ",%s", (level ? "\n" : ""));
                }

                /* print the list/leaflist */
                json_print_leaf_list(out, level, node, node->schema->nodetype == LYS_LIST ? 1 : 0, toplevel, options);
            }
            break;
        case LYS_ANYXML:
        case LYS_ANYDATA:
            if (node->prev->next) {
                /* print the previous comma */
                ly_print(out, ",%s", (level ? "\n" : ""));
            }
            json_print_anydata(out, level, node, toplevel, options);
            break;
        default:
            LOGINT;
            break;
        }

        if (!withsiblings) {
            break;
        }
    }
    if (root && level) {
        ly_print(out, "\n");
    }
}

int
json_print_data(struct lyout *out, const struct lyd_node *root, int options)
{
    int level = 0;

    if (options & LYP_FORMAT) {
        ++level;
    }

    /* start */
    ly_print(out, "{%s", (level ? "\n" : ""));

    /* content */
    json_print_nodes(out, level, root, options & LYP_WITHSIBLINGS, 1, options);

    /* end */
    ly_print(out, "}%s", (level ? "\n" : ""));
    ly_print_flush(out);

    return EXIT_SUCCESS;
}<|MERGE_RESOLUTION|>--- conflicted
+++ resolved
@@ -113,7 +113,6 @@
     switch (datatype) {
     case LY_TYPE_BINARY:
     case LY_TYPE_STRING:
-    case LY_TYPE_LEAFREF:
     case LY_TYPE_BITS:
     case LY_TYPE_ENUM:
     case LY_TYPE_IDENT:
@@ -134,13 +133,10 @@
         ly_print(out, "%s", leaf->value_str[0] ? leaf->value_str : "null");
         break;
 
-<<<<<<< HEAD
-=======
     case LY_TYPE_LEAFREF:
         datatype = lyd_leaf_type(leaf);
         goto contentprint;
 
->>>>>>> 3c3eb2bb
     case LY_TYPE_EMPTY:
         ly_print(out, "[null]");
         break;
