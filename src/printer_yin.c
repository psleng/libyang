--- conflicted
+++ resolved
@@ -1469,11 +1469,6 @@
     struct lys_node *sub;
     struct lys_node_inout *inout = (struct lys_node_inout *)node;
 
-    if (node->flags & LYS_IMPLICIT) {
-        /* implicit input/output which is not a part of the schema */
-        return;
-    }
-
     yin_print_open(out, level, NULL, inout->nodetype == LYS_INPUT ? "input" : "output", NULL, NULL, 1);
     level++;
 
@@ -1527,7 +1522,7 @@
 
     LY_TREE_FOR(node->child, sub) {
         /* augments */
-        if (sub->parent != node) {
+        if ((sub->parent != node) || (sub->nodetype != LYS_GROUPING)) {
             continue;
         }
         yin_print_close_parent(out, &content);
@@ -1536,26 +1531,17 @@
 
     LY_TREE_FOR(node->child, sub) {
         /* augments */
-        if (sub->parent != node) {
+        if ((sub->parent != node) || ((sub->nodetype != LYS_INPUT) || (sub->flags & LYS_IMPLICIT))) {
             continue;
         }
         yin_print_close_parent(out, &content);
         yin_print_snode(out, level, sub, LYS_INPUT);
     }
 
-<<<<<<< HEAD
     LY_TREE_FOR(node->child, sub) {
         /* augments */
-        if (sub->parent != node) {
-            continue;
-=======
-        LY_TREE_FOR(node->child, sub) {
-            /* augments and implicit nodes */
-            if ((sub->parent != node) || ((sub->nodetype & (LYS_INPUT | LYS_OUTPUT) && (sub->flags & LYS_IMPLICIT)))) {
-                continue;
-            }
-            yin_print_snode(out, level, sub, LYS_GROUPING | LYS_INPUT | LYS_OUTPUT);
->>>>>>> a70eacc8
+        if ((sub->parent != node) || ((sub->nodetype != LYS_OUTPUT) || (sub->flags & LYS_IMPLICIT))) {
+            continue;
         }
         yin_print_close_parent(out, &content);
         yin_print_snode(out, level, sub, LYS_OUTPUT);
